//! RGB wallet
//!
//! This module defines the [`Wallet`] structure and all its related data.

use amplify::confinement::Confined;
use amplify::{bmap, none, s, ByteArray, Wrapper};
use base64::{engine::general_purpose, Engine as _};
use bdk::bitcoin::bip32::ExtendedPubKey;
use bdk::bitcoin::secp256k1::Secp256k1;
use bdk::bitcoin::{
    psbt::Psbt as BdkPsbt, Address as BdkAddress, Network as BdkNetwork, OutPoint as BdkOutPoint,
    Transaction as BdkTransaction,
};
use bdk::blockchain::{
    Blockchain, ConfigurableBlockchain, ElectrumBlockchain, ElectrumBlockchainConfig,
};
use bdk::database::any::SledDbConfiguration;
use bdk::database::{
    AnyDatabase, BatchDatabase, ConfigurableDatabase as BdkConfigurableDatabase, MemoryDatabase,
};
use bdk::descriptor::IntoWalletDescriptor;
use bdk::keys::ExtendedKey;
use bdk::wallet::AddressIndex;
pub use bdk::BlockTime;
use bdk::{FeeRate, KeychainKind, LocalUtxo, SignOptions, SyncOptions, Wallet as BdkWallet};
use bitcoin::hashes::{sha256, Hash as Sha256Hash};
use bitcoin::psbt::PartiallySignedTransaction;
use bitcoin::{Address, OutPoint};
use bitcoin::{ScriptBuf, Txid};
use bp::seals::txout::blind::ChainBlindSeal;
use bp::seals::txout::{CloseMethod, ExplicitSeal, TxPtr};
use bp::Outpoint as RgbOutpoint;
use bp::Txid as BpTxid;
use electrum_client::{Client as ElectrumClient, ConfigBuilder, ElectrumApi, Param};
use futures::executor::block_on;
use reqwest::blocking::Client as RestClient;
use rgb::BlockchainResolver;
use rgb_core::validation::Validity;
use rgb_core::{Assign, Operation, Opout, SecretSeal, Transition};
use rgb_lib_migration::{Migrator, MigratorTrait};
use rgb_schemata::{cfa_rgb25, cfa_schema, nia_rgb20, nia_schema, uda_rgb21, uda_schema};
use rgbstd::containers::{Bindle, BuilderSeal, Transfer as RgbTransfer};
use rgbstd::contract::{ContractId, GenesisSeal, GraphSeal};
use rgbstd::interface::rgb21::{Allocation, OwnedFraction, TokenData, TokenIndex};
use rgbstd::interface::{
    rgb20, rgb21, rgb25, ContractBuilder, ContractIface, Rgb20, Rgb21, Rgb25, TypedState,
};
use rgbstd::stl::{
    Amount, AssetNaming, Attachment, ContractData, Details, DivisibleAssetSpec, MediaType, Name,
    Precision, RicardianContract, Ticker, Timestamp,
};
use rgbstd::validation::ConsignmentApi;
use rgbstd::Txid as RgbTxid;
use rgbwallet::psbt::opret::OutputOpret;
use rgbwallet::psbt::{PsbtDbc, RgbExt, RgbInExt};
use rgbwallet::{Beneficiary, RgbInvoice, RgbTransport};
use sea_orm::{ActiveValue, ConnectOptions, Database, TryIntoModel};
use serde::{Deserialize, Serialize};
use slog::{debug, error, info, Logger};
use std::cmp::{min, Ordering};
use std::collections::hash_map::DefaultHasher;
use std::collections::{BTreeMap, HashMap, HashSet};
use std::fmt;
use std::fs;
use std::hash::{Hash, Hasher};
use std::panic;
use std::path::{Path, PathBuf};
use std::str::FromStr;
use std::sync::Arc;
use std::time::Duration;
use strict_encoding::{tn, FieldName, TypeName};
use strict_types::value::StrictNum;
use strict_types::StrictVal;

use crate::api::Proxy;
use crate::database::entities::asset::{ActiveModel as DbAssetActMod, Model as DbAsset};
use crate::database::entities::asset_transfer::{
    ActiveModel as DbAssetTransferActMod, Model as DbAssetTransfer,
};
use crate::database::entities::batch_transfer::{
    ActiveModel as DbBatchTransferActMod, Model as DbBatchTransfer,
};
use crate::database::entities::coloring::{ActiveModel as DbColoringActMod, Model as DbColoring};
use crate::database::entities::media::{ActiveModel as DbMediaActMod, Model as DbMedia};
use crate::database::entities::token::{ActiveModel as DbTokenActMod, Model as DbToken};
use crate::database::entities::token_media::{
    ActiveModel as DbTokenMediaActMod, Model as DbTokenMedia,
};
use crate::database::entities::transfer::{ActiveModel as DbTransferActMod, Model as DbTransfer};
use crate::database::entities::transfer_transport_endpoint::{
    ActiveModel as DbTransferTransportEndpointActMod, Model as DbTransferTransportEndpoint,
};
use crate::database::entities::transport_endpoint::{
    ActiveModel as DbTransportEndpointActMod, Model as DbTransportEndpoint,
};
use crate::database::entities::txo::{ActiveModel as DbTxoActMod, Model as DbTxo};
use crate::database::entities::wallet_transaction::ActiveModel as DbWalletTransactionActMod;
use crate::database::enums::{
    AssetSchema, ColoringType, RecipientType, TransferStatus, TransportType, WalletTransactionType,
};
use crate::database::{
    DbData, LocalRecipient, LocalRgbAllocation, LocalTransportEndpoint, LocalUnspent,
    RgbLibDatabase, TransferData,
};
use crate::error::{Error, InternalError};
use crate::utils::{
    calculate_descriptor_from_xprv, calculate_descriptor_from_xpub,
    derive_account_xprv_from_mnemonic, get_genesis_hash, get_valid_txid_for_network,
    get_xpub_from_xprv, load_rgb_runtime, now, setup_logger, BitcoinNetwork, RgbRuntime, LOG_FILE,
};

#[cfg(test)]
use self::test::get_regtest_txid;

const RGB_DB_NAME: &str = "rgb_db";
const BDK_DB_NAME: &str = "bdk_db";

pub(crate) const KEYCHAIN_RGB_OPRET: u8 = 9;
pub(crate) const KEYCHAIN_RGB_TAPRET: u8 = 10;
pub(crate) const KEYCHAIN_BTC: u8 = 1;

const MEDIA_DIR: &str = "media_files";
const TRANSFER_DIR: &str = "transfers";

const TRANSFER_DATA_FILE: &str = "transfer_data.txt";
const SIGNED_PSBT_FILE: &str = "signed.psbt";
const CONSIGNMENT_FILE: &str = "consignment_out";
const CONSIGNMENT_RCV_FILE: &str = "rcv_compose.rgbc";

const MIN_BTC_REQUIRED: u64 = 2000;

const OPRET_VBYTES: f32 = 43.0;

pub(crate) const NUM_KNOWN_SCHEMAS: usize = 3;

const UTXO_SIZE: u32 = 1000;
const UTXO_NUM: u8 = 5;

const MAX_TRANSPORT_ENDPOINTS: usize = 3;

const MAX_ATTACHMENTS: usize = 20;

const MIN_FEE_RATE: f32 = 1.0;
const MAX_FEE_RATE: f32 = 1000.0;

const DURATION_SEND_TRANSFER: i64 = 3600;
const DURATION_RCV_TRANSFER: u32 = 86400;

const ELECTRUM_TIMEOUT: u8 = 4;
const PROXY_TIMEOUT: u8 = 90;

const PROXY_PROTOCOL_VERSION: &str = "0.2";

pub(crate) const SCHEMA_ID_NIA: &str =
    "urn:lnp-bp:sc:BEiLYE-am9WhTW1-oK8cpvw4-FEMtzMrf-mKocuGZn-qWK6YF#ginger-parking-nirvana";
pub(crate) const SCHEMA_ID_UDA: &str =
    "urn:lnp-bp:sc:BWLbE1-u8rCxFfp-SeihsWzb-QTycb6SJ-Y8wDFaXy-9BE2gz#raymond-horse-final";
pub(crate) const SCHEMA_ID_CFA: &str =
    "urn:lnp-bp:sc:4nfgJ2-jkeTRQuG-uTet6NSW-Fy1sFTU8-qqrN2uY2-j6S5rv#ravioli-justin-brave";

/// The interface of an RGB asset.
#[derive(Debug, Clone, PartialEq, Eq, Hash, Deserialize, Serialize)]
pub enum AssetIface {
    /// RGB20 interface
    RGB20,
    /// RGB21 interface
    RGB21,
    /// RGB25 interface
    RGB25,
}

impl AssetIface {
    fn to_typename(&self) -> TypeName {
        tn!(format!("{self:?}"))
    }

    fn get_asset_details(
        &self,
        wallet: &Wallet,
        asset: &DbAsset,
        token: Option<TokenLight>,
        transfers: Option<Vec<DbTransfer>>,
        asset_transfers: Option<Vec<DbAssetTransfer>>,
        batch_transfers: Option<Vec<DbBatchTransfer>>,
        colorings: Option<Vec<DbColoring>>,
        txos: Option<Vec<DbTxo>>,
        medias: Option<Vec<DbMedia>>,
    ) -> Result<AssetType, Error> {
        let media = match &self {
            AssetIface::RGB20 | AssetIface::RGB25 => {
                let medias = if let Some(m) = medias {
                    m
                } else {
                    wallet.database.iter_media()?
                };
                medias
                    .iter()
                    .find(|m| Some(m.idx) == asset.media_idx)
                    .map(|m| Media::from_db_media(m, wallet._media_dir()))
            }
            AssetIface::RGB21 => None,
        };
        let balance = wallet.database.get_asset_balance(
            asset.id.clone(),
            transfers,
            asset_transfers,
            batch_transfers,
            colorings,
            txos,
        )?;
        let issued_supply = asset.issued_supply.parse::<u64>().unwrap();
        Ok(match &self {
            AssetIface::RGB20 => AssetType::AssetNIA(AssetNIA {
                asset_id: asset.id.clone(),
                asset_iface: self.clone(),
                ticker: asset.ticker.clone().unwrap(),
                name: asset.name.clone(),
                details: asset.details.clone(),
                precision: asset.precision,
                issued_supply,
                timestamp: asset.timestamp,
                added_at: asset.added_at,
                balance,
                media,
            }),
            AssetIface::RGB21 => AssetType::AssetUDA(AssetUDA {
                asset_id: asset.id.clone(),
                asset_iface: self.clone(),
                details: asset.details.clone(),
                ticker: asset.ticker.clone().unwrap(),
                name: asset.name.clone(),
                precision: asset.precision,
                issued_supply,
                timestamp: asset.timestamp,
                added_at: asset.added_at,
                balance,
                token,
            }),
            AssetIface::RGB25 => AssetType::AssetCFA(AssetCFA {
                asset_id: asset.id.clone(),
                asset_iface: self.clone(),
                name: asset.name.clone(),
                details: asset.details.clone(),
                precision: asset.precision,
                issued_supply,
                timestamp: asset.timestamp,
                added_at: asset.added_at,
                balance,
                media,
            }),
        })
    }
}

impl From<AssetSchema> for AssetIface {
    fn from(x: AssetSchema) -> AssetIface {
        match x {
            AssetSchema::Nia => AssetIface::RGB20,
            AssetSchema::Uda => AssetIface::RGB21,
            AssetSchema::Cfa => AssetIface::RGB25,
        }
    }
}

impl TryFrom<TypeName> for AssetIface {
    type Error = Error;

    fn try_from(value: TypeName) -> Result<Self, Self::Error> {
        match value.to_string().as_str() {
            "RGB20" => Ok(AssetIface::RGB20),
            "RGB25" => Ok(AssetIface::RGB25),
            _ => Err(Error::UnknownRgbInterface {
                interface: value.to_string(),
            }),
        }
    }
}

/// An asset media file.
#[derive(Debug, Clone, PartialEq, Eq, Hash, Deserialize, Serialize)]
pub struct Media {
    /// Path of the media file
    pub file_path: String,
    /// Mime type of the media file
    pub mime: String,
}

impl Media {
    fn get_digest(&self) -> String {
        PathBuf::from(&self.file_path)
            .file_name()
            .unwrap()
            .to_string_lossy()
            .to_string()
    }

    fn from_attachment<P: AsRef<Path>>(attachment: &Attachment, media_dir: P) -> Self {
        let file_path = media_dir
            .as_ref()
            .join(hex::encode(attachment.digest))
            .to_string_lossy()
            .to_string();
        Self {
            mime: attachment.ty.to_string(),
            file_path,
        }
    }

    pub(crate) fn from_db_media<P: AsRef<Path>>(db_media: &DbMedia, media_dir: P) -> Self {
        let file_path = media_dir
            .as_ref()
            .join(db_media.digest.clone())
            .to_string_lossy()
            .to_string();
        Self {
            mime: db_media.mime.clone(),
            file_path,
        }
    }
}

/// Metadata of an RGB asset.
#[derive(Debug, Clone, PartialEq, Eq, Deserialize, Serialize)]
pub struct Metadata {
    /// Asset interface type
    pub asset_iface: AssetIface,
    /// Asset schema type
    pub asset_schema: AssetSchema,
    /// Total issued amount
    pub issued_supply: u64,
    /// Timestamp of asset genesis
    pub timestamp: i64,
    /// Asset name
    pub name: String,
    /// Asset precision
    pub precision: u8,
    /// Asset ticker
    pub ticker: Option<String>,
    /// Asset details
    pub details: Option<String>,
    /// Asset unique token
    pub token: Option<Token>,
}

/// A Non-Inflatable Asset.
#[derive(Debug, Clone, PartialEq, Eq, Hash, Deserialize, Serialize)]
pub struct AssetNIA {
    /// ID of the asset
    pub asset_id: String,
    /// Asset interface type
    pub asset_iface: AssetIface,
    /// Ticker of the asset
    pub ticker: String,
    /// Name of the asset
    pub name: String,
    /// Details of the asset
    pub details: Option<String>,
    /// Precision, also known as divisibility, of the asset
    pub precision: u8,
    /// Total issued amount
    pub issued_supply: u64,
    /// Timestamp of asset genesis
    pub timestamp: i64,
    /// Timestamp of asset import
    pub added_at: i64,
    /// Current balance of the asset
    pub balance: Balance,
    /// Asset media attachment
    pub media: Option<Media>,
}

impl AssetNIA {
    fn get_asset_details(
        wallet: &Wallet,
        asset: &DbAsset,
        transfers: Option<Vec<DbTransfer>>,
        asset_transfers: Option<Vec<DbAssetTransfer>>,
        batch_transfers: Option<Vec<DbBatchTransfer>>,
        colorings: Option<Vec<DbColoring>>,
        txos: Option<Vec<DbTxo>>,
        medias: Option<Vec<DbMedia>>,
    ) -> Result<AssetNIA, Error> {
        match AssetIface::RGB20.get_asset_details(
            wallet,
            asset,
            None,
            transfers,
            asset_transfers,
            batch_transfers,
            colorings,
            txos,
            medias,
        )? {
            AssetType::AssetNIA(asset) => Ok(asset),
            _ => unreachable!("impossible"),
        }
    }
}

/// Light version of an RGB21 [`Token`], with embedded_media and reserves as booleans.
#[derive(Debug, Clone, Default, PartialEq, Eq, Deserialize, Serialize)]
pub struct TokenLight {
    /// Index of the token
    pub index: u32,
    /// Ticker of the token
    pub ticker: Option<String>,
    /// Name of the token
    pub name: Option<String>,
    /// Details of the token
    pub details: Option<String>,
    /// Whether the token has an embedded media
    pub embedded_media: bool,
    /// Token primary media attachment
    pub media: Option<Media>,
    /// Token extra media attachments
    pub attachments: HashMap<u8, Media>,
    /// Whether the token has proof of reserves
    pub reserves: bool,
}

/// A media embedded in the contract.
#[derive(Debug, Clone, Default, PartialEq, Eq, Deserialize, Serialize)]
pub struct EmbeddedMedia {
    /// Mime of the embedded media
    pub mime: String,
    /// Bytes of the embedded media (max 16MB)
    pub data: Vec<u8>,
}

/// A proof of reserves.
#[derive(Debug, Clone, Default, PartialEq, Eq, Deserialize, Serialize)]
pub struct ProofOfReserves {
    /// Proof of reserves UTXO
    pub utxo: Outpoint,
    /// Proof bytes
    pub proof: Vec<u8>,
}

/// An RGB21 token.
#[derive(Debug, Clone, Default, PartialEq, Eq, Deserialize, Serialize)]
pub struct Token {
    /// Index of the token
    pub index: u32,
    /// Ticker of the token
    pub ticker: Option<String>,
    /// Name of the token
    pub name: Option<String>,
    /// Details of the token
    pub details: Option<String>,
    /// Embedded media of the token
    pub embedded_media: Option<EmbeddedMedia>,
    /// Token primary media attachment
    pub media: Option<Media>,
    /// Token extra media attachments
    pub attachments: HashMap<u8, Media>,
    /// Proof of reserves of the token
    pub reserves: Option<ProofOfReserves>,
}

/// A Unique Digital Asset.
#[derive(Debug, Clone, PartialEq, Eq, Deserialize, Serialize)]
pub struct AssetUDA {
    /// ID of the asset
    pub asset_id: String,
    /// Asset interface type
    pub asset_iface: AssetIface,
    /// Ticker of the asset
    pub ticker: String,
    /// Name of the asset
    pub name: String,
    /// Details of the asset
    pub details: Option<String>,
    /// Precision, also known as divisibility, of the asset
    pub precision: u8,
    /// Total issued amount
    pub issued_supply: u64,
    /// Timestamp of asset genesis
    pub timestamp: i64,
    /// Timestamp of asset import
    pub added_at: i64,
    /// Current balance of the asset
    pub balance: Balance,
    /// Asset unique token
    pub token: Option<TokenLight>,
}

impl AssetUDA {
    fn get_asset_details(
        wallet: &Wallet,
        asset: &DbAsset,
        token: Option<TokenLight>,
        transfers: Option<Vec<DbTransfer>>,
        asset_transfers: Option<Vec<DbAssetTransfer>>,
        batch_transfers: Option<Vec<DbBatchTransfer>>,
        colorings: Option<Vec<DbColoring>>,
        txos: Option<Vec<DbTxo>>,
    ) -> Result<AssetUDA, Error> {
        match AssetIface::RGB21.get_asset_details(
            wallet,
            asset,
            token,
            transfers,
            asset_transfers,
            batch_transfers,
            colorings,
            txos,
            None,
        )? {
            AssetType::AssetUDA(asset) => Ok(asset),
            _ => unreachable!("impossible"),
        }
    }
}

/// A Collectible Fungible Asset.
#[derive(Debug, Clone, PartialEq, Eq, Hash, Deserialize, Serialize)]
pub struct AssetCFA {
    /// ID of the asset
    pub asset_id: String,
    /// Asset interface type
    pub asset_iface: AssetIface,
    /// Name of the asset
    pub name: String,
    /// Details of the asset
    pub details: Option<String>,
    /// Precision, also known as divisibility, of the asset
    pub precision: u8,
    /// Total issued amount
    pub issued_supply: u64,
    /// Timestamp of asset genesis
    pub timestamp: i64,
    /// Timestamp of asset import
    pub added_at: i64,
    /// Current balance of the asset
    pub balance: Balance,
    /// Asset media attachment
    pub media: Option<Media>,
}

impl AssetCFA {
    fn get_asset_details(
        wallet: &Wallet,
        asset: &DbAsset,
        transfers: Option<Vec<DbTransfer>>,
        asset_transfers: Option<Vec<DbAssetTransfer>>,
        batch_transfers: Option<Vec<DbBatchTransfer>>,
        colorings: Option<Vec<DbColoring>>,
        txos: Option<Vec<DbTxo>>,
        medias: Option<Vec<DbMedia>>,
    ) -> Result<AssetCFA, Error> {
        match AssetIface::RGB25.get_asset_details(
            wallet,
            asset,
            None,
            transfers,
            asset_transfers,
            batch_transfers,
            colorings,
            txos,
            medias,
        )? {
            AssetType::AssetCFA(asset) => Ok(asset),
            _ => unreachable!("impossible"),
        }
    }
}

enum AssetType {
    AssetNIA(AssetNIA),
    AssetUDA(AssetUDA),
    AssetCFA(AssetCFA),
}

/// List of RGB assets, grouped by asset schema.
#[derive(Debug, Clone, PartialEq, Eq, Deserialize, Serialize)]
pub struct Assets {
    /// List of NIA assets
    pub nia: Option<Vec<AssetNIA>>,
    /// List of UDA assets
    pub uda: Option<Vec<AssetUDA>>,
    /// List of CFA assets
    pub cfa: Option<Vec<AssetCFA>>,
}

#[derive(Debug, Clone, Deserialize, Serialize)]
struct AssetSpend {
    txo_map: HashMap<i32, u64>,
    input_outpoints: Vec<BdkOutPoint>,
    change_amount: u64,
}

/// A balance.
///
/// This structure is used both for RGB assets and BTC balances (in sats). When used for a BTC
/// balance it can be used both for the vanilla wallet and the colored wallet.
#[derive(Debug, Clone, PartialEq, Eq, Hash, Deserialize, Serialize)]
pub struct Balance {
    /// Settled balance, based on operations that have reached the final status
    pub settled: u64,
    /// Future balance, including settled operations plus ones are not yet finalized
    pub future: u64,
    /// Spendable balance, only including balance that can actually be spent. It's a subset of the
    /// settled balance. For the RGB balance this excludes the allocations on UTXOs related to
    /// pending operations
    pub spendable: u64,
}

/// The bitcoin balances (in sats) for the vanilla and colored wallets.
///
/// The settled balances include the confirmed balance.
/// The future balances also include the immature balance and the untrusted and trusted pending
/// balances.
/// The spendable balances include the settled balance and also the untrusted and trusted pending
/// balances.
#[derive(Debug, PartialEq)]
pub struct BtcBalance {
    /// Funds that will never hold RGB assets
    pub vanilla: Balance,
    /// Funds that may hold RGB assets
    pub colored: Balance,
}

/// Data to receive an RGB transfer.
#[derive(Debug, Deserialize, Serialize)]
pub struct ReceiveData {
    /// Invoice string
    pub invoice: String,
    /// ID of the receive operation (blinded UTXO or Bitcoin script)
    pub recipient_id: String,
    /// Expiration of the receive operation
    pub expiration_timestamp: Option<i64>,
}

/// An RGB blinded UTXO, which is used to refer to an UTXO without revealing it.
#[derive(Debug)]
pub struct BlindedUTXO {
    /// Blinded UTXO in string form
    pub blinded_utxo: String,
}

impl BlindedUTXO {
    /// Builds a new [`BlindedUTXO::blinded_utxo`] from the provided string, checking that it is
    /// valid.
    pub fn new(blinded_utxo: String) -> Result<Self, Error> {
        SecretSeal::from_str(&blinded_utxo).map_err(|e| Error::InvalidBlindedUTXO {
            details: e.to_string(),
        })?;
        Ok(BlindedUTXO { blinded_utxo })
    }
}

/// An RGB transport endpoint.
#[derive(Debug)]
pub struct TransportEndpoint {
    /// Endpoint address
    pub endpoint: String,
    /// Endpoint transport type
    pub transport_type: TransportType,
}

impl TransportEndpoint {
    /// Builds a new [`TransportEndpoint::endpoint`] from the provided string, checking that it is
    /// valid.
    pub fn new(transport_endpoint: String) -> Result<Self, Error> {
        let rgb_transport = RgbTransport::from_str(&transport_endpoint)?;
        TransportEndpoint::try_from(rgb_transport)
    }

    /// Return the transport type of this transport endpoint.
    pub fn transport_type(&self) -> TransportType {
        self.transport_type
    }
}

impl TryFrom<RgbTransport> for TransportEndpoint {
    type Error = Error;

    fn try_from(x: RgbTransport) -> Result<Self, Self::Error> {
        match x {
            RgbTransport::JsonRpc { tls, host } => Ok(TransportEndpoint {
                endpoint: format!("http{}://{host}", if tls { "s" } else { "" }),
                transport_type: TransportType::JsonRpc,
            }),
            _ => Err(Error::UnsupportedTransportType),
        }
    }
}

/// Supported database types.
#[derive(Clone, Deserialize, Serialize)]
pub enum DatabaseType {
    /// A SQLite database
    Sqlite,
}

#[derive(Debug, Deserialize, Serialize)]
struct InfoBatchTransfer {
    change_utxo_idx: Option<i32>,
    blank_allocations: HashMap<String, u64>,
    donation: bool,
    min_confirmations: u8,
}

#[derive(Debug, Clone, Deserialize, Serialize)]
struct InfoAssetTransfer {
    recipients: Vec<LocalRecipient>,
    asset_spend: AssetSpend,
    asset_iface: AssetIface,
}

/// An RGB invoice.
#[derive(Debug)]
pub struct Invoice {
    /// The RGB invoice string
    invoice_string: String,
    /// The data of the RGB invoice
    invoice_data: InvoiceData,
}

impl Invoice {
    /// Parse the provided [`Invoice::invoice_string`].
    /// Throws an error if the provided string is not a valid RGB invoice.
    pub fn new(invoice_string: String) -> Result<Self, Error> {
        let decoded = RgbInvoice::from_str(&invoice_string).map_err(|e| Error::InvalidInvoice {
            details: e.to_string(),
        })?;
        let asset_id = decoded.contract.map(|cid| cid.to_string());
        let amount = match decoded.owned_state {
            TypedState::Amount(v) => Some(v),
            _ => None,
        };
        let recipient_id = match decoded.beneficiary {
            Beneficiary::BlindedSeal(concealed_seal) => concealed_seal.to_string(),
            Beneficiary::WitnessUtxo(address) => address.script_pubkey().to_hex_string(),
        };
        let asset_iface = if let Some(iface) = decoded.iface {
            Some(AssetIface::try_from(iface)?)
        } else {
            None
        };
        let transport_endpoints: Vec<String> =
            decoded.transports.iter().map(|t| t.to_string()).collect();
        let invoice_data = InvoiceData {
            recipient_id,
            asset_iface,
            asset_id,
            amount,
            expiration_timestamp: decoded.expiry,
            transport_endpoints,
            network: decoded.chain.map(|c| c.into()),
        };

        Ok(Invoice {
            invoice_string,
            invoice_data,
        })
    }

    /// Parse the provided [`Invoice::invoice_data`].
    /// Throws an error if the provided data is invalid.
    pub fn from_invoice_data(invoice_data: InvoiceData) -> Result<Self, Error> {
        let concealed_seal = SecretSeal::from_str(&invoice_data.recipient_id);
        let script_buf = ScriptBuf::from_hex(&invoice_data.recipient_id);
        if concealed_seal.is_err() && script_buf.is_err() {
            return Err(Error::InvalidRecipientID);
        }
        let beneficiary = if let Ok(concealed_seal) = concealed_seal {
            concealed_seal.into()
        } else if let Some(network) = invoice_data.network {
            let address =
                Address::from_script(script_buf.unwrap().as_script(), network.into()).unwrap();
            Beneficiary::WitnessUtxo(address)
        } else {
            return Err(Error::InvalidInvoiceData {
                details: s!("cannot provide a script recipient without a network"),
            });
        };

        let contract = if let Some(cid) = invoice_data.asset_id.clone() {
            let contract_id =
                ContractId::from_str(&cid).map_err(|_| Error::InvalidAssetID { asset_id: cid })?;
            Some(contract_id)
        } else {
            None
        };
        let mut transports = vec![];
        for endpoint in invoice_data.transport_endpoints.clone() {
            transports.push(RgbTransport::from_str(&endpoint)?);
        }
        let owned_state = if let Some(value) = invoice_data.amount {
            TypedState::Amount(value)
        } else {
            TypedState::Void
        };
        let invoice = RgbInvoice {
            transports,
            contract,
            iface: invoice_data.asset_iface.as_ref().map(|i| i.to_typename()),
            operation: None,
            assignment: None,
            beneficiary,
            owned_state,
            chain: invoice_data.network.map(|n| n.into()),
            expiry: invoice_data.expiration_timestamp,
            unknown_query: none!(),
        };

        let invoice_string = invoice.to_string();

        Ok(Invoice {
            invoice_string,
            invoice_data,
        })
    }

    /// Return the data associated with this [`Invoice`].
    pub fn invoice_data(&self) -> InvoiceData {
        self.invoice_data.clone()
    }

    /// Return the string associated with this [`Invoice`].
    pub fn invoice_string(&self) -> String {
        self.invoice_string.clone()
    }
}

/// The data of an RGB invoice.
#[derive(Debug, Clone, PartialEq, Eq, Hash, Deserialize, Serialize)]
pub struct InvoiceData {
    /// ID of the receive operation (blinded UTXO or Bitcoin script)
    pub recipient_id: String,
    /// RGB interface
    pub asset_iface: Option<AssetIface>,
    /// RGB asset ID
    pub asset_id: Option<String>,
    /// RGB amount
    pub amount: Option<u64>,
    /// Bitcoin network
    pub network: Option<BitcoinNetwork>,
    /// Invoice expiration
    pub expiration_timestamp: Option<i64>,
    /// Transport endpoints
    pub transport_endpoints: Vec<String>,
}

/// Data for operations that require the wallet to be online.
///
/// Methods not requiring an `Online` object don't need network access and can be performed
/// offline. Methods taking an optional `Online` will operate offline when it's missing and will
/// use local data only.
///
/// <div class="warning">This should not be manually constructed but should be obtained from the
/// [`Wallet::go_online`] method.</div>
#[derive(Clone, Debug, Eq, PartialEq, Deserialize, Serialize)]
pub struct Online {
    /// Unique ID for this object
    pub id: u64,
    /// URL of the electrum server to be used for online operations
    pub electrum_url: String,
}

struct OnlineData {
    id: u64,
    bdk_blockchain: ElectrumBlockchain,
    electrum_url: String,
    electrum_client: ElectrumClient,
}

/// Bitcoin transaction outpoint.
#[derive(Clone, Debug, Default, PartialEq, Eq, Hash, Deserialize, Serialize)]
pub struct Outpoint {
    /// ID of the transaction
    pub txid: String,
    /// Output index
    pub vout: u32,
}

impl fmt::Display for Outpoint {
    fn fmt(&self, fmt: &mut fmt::Formatter) -> fmt::Result {
        write!(fmt, "{}:{}", self.txid, self.vout)
    }
}

impl From<OutPoint> for Outpoint {
    fn from(x: OutPoint) -> Outpoint {
        Outpoint {
            txid: x.txid.to_string(),
            vout: x.vout,
        }
    }
}

impl From<RgbOutpoint> for Outpoint {
    fn from(x: RgbOutpoint) -> Outpoint {
        Outpoint {
            txid: x.txid.to_string(),
            vout: x.vout.into_u32(),
        }
    }
}

impl From<DbTxo> for Outpoint {
    fn from(x: DbTxo) -> Outpoint {
        Outpoint {
            txid: x.txid,
            vout: x.vout,
        }
    }
}

impl From<Outpoint> for OutPoint {
    fn from(x: Outpoint) -> OutPoint {
        OutPoint::from_str(&x.to_string()).expect("outpoint should be parsable")
    }
}

impl From<Outpoint> for RgbOutpoint {
    fn from(x: Outpoint) -> RgbOutpoint {
        RgbOutpoint::new(RgbTxid::from_str(&x.txid).unwrap(), x.vout)
    }
}

/// A recipient of an RGB transfer.
#[derive(Debug, Clone, PartialEq, Eq, Hash, Deserialize, Serialize)]
pub struct Recipient {
    /// Recipient data
    pub recipient_data: RecipientData,
    /// RGB amount
    pub amount: u64,
    /// Transport endpoints
    pub transport_endpoints: Vec<String>,
}

impl Recipient {
    fn recipient_id(&self) -> String {
        self.recipient_data.recipient_id()
    }
}

/// The information needed to receive RGB assets.
#[derive(Debug, Clone, PartialEq, Eq, Hash, Deserialize, Serialize)]
pub enum RecipientData {
    /// A blinded UTXO
    BlindedUTXO(SecretSeal),
    /// Witness data
    WitnessData {
        /// The Bitcoin script
        script_buf: ScriptBuf,
        /// The Bitcoin amount (in sats)
        amount_sat: u64,
        /// An optional blinding
        blinding: Option<u64>,
    },
}

impl RecipientData {
    pub(crate) fn recipient_id(&self) -> String {
        match &self {
            RecipientData::BlindedUTXO(secret_seal) => secret_seal.to_string(),
            RecipientData::WitnessData { script_buf, .. } => script_buf.to_hex_string(),
        }
    }
}

/// A transfer refresh filter.
#[derive(Debug, Clone, PartialEq, Eq, Hash, Deserialize, Serialize)]
pub struct RefreshFilter {
    /// Transfer status
    pub status: RefreshTransferStatus,
    /// Whether the transfer is incoming
    pub incoming: bool,
}

/// The pending status of a [`Transfer`] (eligible for refresh).
#[derive(Debug, Clone, PartialEq, Eq, Hash, Deserialize, Serialize)]
pub enum RefreshTransferStatus {
    /// Waiting for the counterparty to take action
    WaitingCounterparty = 1,
    /// Waiting for the transfer transaction to reach the minimum number of confirmations
    WaitingConfirmations = 2,
}

impl TryFrom<TransferStatus> for RefreshTransferStatus {
    type Error = &'static str;

    fn try_from(x: TransferStatus) -> Result<Self, Self::Error> {
        match x {
            TransferStatus::WaitingCounterparty => Ok(RefreshTransferStatus::WaitingCounterparty),
            TransferStatus::WaitingConfirmations => Ok(RefreshTransferStatus::WaitingConfirmations),
            _ => Err("ResfreshStatus only accepts pending statuses"),
        }
    }
}

/// An RGB allocation.
#[derive(Clone, Debug, Eq, PartialEq, Ord, PartialOrd, Deserialize, Serialize)]
pub struct RgbAllocation {
    /// Asset ID
    pub asset_id: Option<String>,
    /// RGB amount
    pub amount: u64,
    /// Defines if the allocation is settled, meaning it refers to a transfer in the
    /// [`TransferStatus::Settled`] status
    pub settled: bool,
}

impl From<LocalRgbAllocation> for RgbAllocation {
    fn from(x: LocalRgbAllocation) -> RgbAllocation {
        RgbAllocation {
            asset_id: x.asset_id.clone(),
            amount: x.amount,
            settled: x.settled(),
        }
    }
}

/// A Bitcoin transaction.
#[derive(Clone, Debug, Deserialize, Serialize)]
pub struct Transaction {
    /// Type of transaction
    pub transaction_type: TransactionType,
    /// Transaction ID
    pub txid: String,
    /// Received value (in sats), computed as the sum of owned output amounts included in this
    /// transaction
    pub received: u64,
    /// Sent value (in sats), computed as the sum of owned input amounts included in this
    /// transaction
    pub sent: u64,
    /// Fee value (in sats) if transaction is confirmed
    pub fee: Option<u64>,
    /// Height and Unix timestamp of the block containing the transaction if confirmed, `None` if
    /// unconfirmed
    pub confirmation_time: Option<BlockTime>,
}

/// The type of a transaction.
#[derive(Clone, Debug, Deserialize, Serialize)]
pub enum TransactionType {
    /// Transaction used to perform an RGB send
    RgbSend,
    /// Transaction used to drain the RGB wallet
    Drain,
    /// Transaction used to create UTXOs
    CreateUtxos,
    /// Transaction not created by rgb-lib directly
    User,
}

/// An RGB transfer.
#[derive(Clone, Debug, Deserialize, Serialize)]
pub struct Transfer {
    /// ID of the transfer
    pub idx: i32,
    /// Timestamp of the transfer creation
    pub created_at: i64,
    /// Timestamp of the transfer last update
    pub updated_at: i64,
    /// Status of the transfer
    pub status: TransferStatus,
    /// Amount in RGB unit (not considering precision)
    pub amount: u64,
    /// Type of the transfer
    pub kind: TransferKind,
    /// ID of the Bitcoin transaction anchoring the transfer
    pub txid: Option<String>,
    /// Recipient ID (blinded UTXO or Bitcoin script) of an incoming transfer
    pub recipient_id: Option<String>,
    /// UTXO of an incoming transfer
    pub receive_utxo: Option<Outpoint>,
    /// Change UTXO of an outgoing transfer
    pub change_utxo: Option<Outpoint>,
    /// Expiration of the transfer
    pub expiration: Option<i64>,
    /// Transport endpoints for the transfer
    pub transport_endpoints: Vec<TransferTransportEndpoint>,
}

impl Transfer {
    fn from_db_transfer(
        x: &DbTransfer,
        td: TransferData,
        transport_endpoints: Vec<TransferTransportEndpoint>,
    ) -> Transfer {
        Transfer {
            idx: x.idx,
            created_at: td.created_at,
            updated_at: td.updated_at,
            status: td.status,
            amount: x
                .amount
                .parse::<u64>()
                .expect("DB should contain a valid u64 value"),
            kind: td.kind,
            txid: td.txid,
            recipient_id: x.recipient_id.clone(),
            receive_utxo: td.receive_utxo,
            change_utxo: td.change_utxo,
            expiration: td.expiration,
            transport_endpoints,
        }
    }
}

/// An RGB transport endpoint for a transfer.
#[derive(Clone, Debug, Deserialize, Serialize)]
pub struct TransferTransportEndpoint {
    /// Endpoint address
    pub endpoint: String,
    /// Endpoint transport type
    pub transport_type: TransportType,
    /// Whether the endpoint has been used
    pub used: bool,
}

impl TransferTransportEndpoint {
    fn from_db_transfer_transport_endpoint(
        x: &DbTransferTransportEndpoint,
        ce: &DbTransportEndpoint,
    ) -> TransferTransportEndpoint {
        TransferTransportEndpoint {
            endpoint: ce.endpoint.clone(),
            transport_type: ce.transport_type,
            used: x.used,
        }
    }
}

/// The type of an RGB transfer.
#[derive(Clone, Debug, PartialEq, Eq, Deserialize, Serialize)]
pub enum TransferKind {
    /// A transfer that issued the asset
    Issuance,
    /// An incoming transfer via blinded UTXO
    ReceiveBlind,
    /// An incoming transfer via a Bitcoin script (witness TX)
    ReceiveWitness,
    /// An outgoing transfer
    Send,
}

/// A wallet unspent.
#[derive(Clone, Debug, Deserialize, Serialize)]
pub struct Unspent {
    /// Bitcoin UTXO
    pub utxo: Utxo,
    /// RGB allocations on the UTXO
    pub rgb_allocations: Vec<RgbAllocation>,
}

impl From<LocalUnspent> for Unspent {
    fn from(x: LocalUnspent) -> Unspent {
        Unspent {
            utxo: Utxo::from(x.utxo),
            rgb_allocations: x
                .rgb_allocations
                .into_iter()
                .map(RgbAllocation::from)
                .collect::<Vec<RgbAllocation>>(),
        }
    }
}

impl From<LocalUtxo> for Unspent {
    fn from(x: LocalUtxo) -> Unspent {
        Unspent {
            utxo: Utxo::from(x),
            rgb_allocations: vec![],
        }
    }
}

/// A Bitcoin unspent transaction output.
#[derive(Clone, Debug, Deserialize, Serialize)]
pub struct Utxo {
    /// UTXO outpoint
    pub outpoint: Outpoint,
    /// Amount (in sats)
    pub btc_amount: u64,
    /// Defines if the UTXO can have RGB allocations
    pub colorable: bool,
}

impl From<DbTxo> for Utxo {
    fn from(x: DbTxo) -> Utxo {
        Utxo {
            outpoint: x.outpoint(),
            btc_amount: x
                .btc_amount
                .parse::<u64>()
                .expect("DB should contain a valid u64 value"),
            colorable: true,
        }
    }
}

impl From<LocalUtxo> for Utxo {
    fn from(x: LocalUtxo) -> Utxo {
        Utxo {
            outpoint: Outpoint::from(x.outpoint),
            btc_amount: x.txout.value,
            colorable: false,
        }
    }
}

/// Data that defines a [`Wallet`].
#[derive(Clone, Deserialize, Serialize)]
pub struct WalletData {
    /// Directory where the wallet directory is stored
    pub data_dir: String,
    /// Bitcoin network for the wallet
    pub bitcoin_network: BitcoinNetwork,
    /// Database type for the wallet
    pub database_type: DatabaseType,
    /// The max number of RGB allocations allowed per UTXO
    pub max_allocations_per_utxo: u32,
    /// Wallet account-level xPub
    pub pubkey: String,
    /// Wallet mnemonic phrase
    pub mnemonic: Option<String>,
    /// Keychain index for the vanilla wallet (default: 1)
    pub vanilla_keychain: Option<u8>,
}

/// An RGB wallet.
///
/// This should not be manually constructed but should be obtained from the [`Wallet::new`]
/// method.
pub struct Wallet {
    wallet_data: WalletData,
    logger: Logger,
    watch_only: bool,
    database: Arc<RgbLibDatabase>,
    wallet_dir: PathBuf,
    bdk_wallet: BdkWallet<AnyDatabase>,
    rest_client: RestClient,
    max_allocations_per_utxo: u32,
    online_data: Option<OnlineData>,
}

impl Wallet {
    /// Create a new RGB wallet based on the provided [`WalletData`].
    pub fn new(wallet_data: WalletData) -> Result<Self, Error> {
        let wdata = wallet_data.clone();

        // wallet directory and file logging setup
        let pubkey = ExtendedPubKey::from_str(&wdata.pubkey)?;
        let extended_key: ExtendedKey = ExtendedKey::from(pubkey);
        let bdk_network = BdkNetwork::from(wdata.bitcoin_network);
        let xpub = extended_key.into_xpub(bdk_network, &Secp256k1::new());
        let fingerprint = xpub.fingerprint().to_string();
        let absolute_data_dir = fs::canonicalize(wdata.data_dir)?;
        let data_dir_path = Path::new(&absolute_data_dir);
        let wallet_dir = data_dir_path.join(fingerprint);
        if !data_dir_path.exists() {
            return Err(Error::InexistentDataDir)?;
        }
        if !wallet_dir.exists() {
            fs::create_dir(wallet_dir.clone())?;
            fs::create_dir(wallet_dir.join(MEDIA_DIR))?;
        }
        let logger = setup_logger(wallet_dir.clone(), None)?;
        info!(logger.clone(), "New wallet in '{:?}'", wallet_dir);
        let panic_logger = logger.clone();
        let prev_hook = panic::take_hook();
        panic::set_hook(Box::new(move |info| {
            error!(panic_logger.clone(), "PANIC: {:?}", info);
            prev_hook(info);
        }));

        // BDK setup
        let vanilla_keychain = wdata.vanilla_keychain.unwrap_or(KEYCHAIN_BTC);
        if [KEYCHAIN_RGB_OPRET, KEYCHAIN_RGB_TAPRET].contains(&vanilla_keychain) {
            return Err(Error::InvalidVanillaKeychain);
        }
        let watch_only = wdata.mnemonic.is_none();
        let bdk_db_name = if watch_only {
            format!("{BDK_DB_NAME}_watch_only")
        } else {
            BDK_DB_NAME.to_string()
        };
        let bdk_db_path = wallet_dir.join(bdk_db_name);
        let bdk_config = SledDbConfiguration {
            path: bdk_db_path
                .into_os_string()
                .into_string()
                .expect("should be possible to convert path to a string"),
            tree_name: BDK_DB_NAME.to_string(),
        };
        let bdk_database =
            AnyDatabase::from_config(&bdk_config.into()).map_err(InternalError::from)?;
        let bdk_wallet = if let Some(mnemonic) = wdata.mnemonic {
            let account_xprv = derive_account_xprv_from_mnemonic(wdata.bitcoin_network, &mnemonic)?;
            let account_xpub = get_xpub_from_xprv(&account_xprv);
            if account_xpub != xpub {
                return Err(Error::InvalidBitcoinKeys);
            }
            let descriptor = calculate_descriptor_from_xprv(account_xprv, KEYCHAIN_RGB_OPRET)?;
            let change_descriptor = calculate_descriptor_from_xprv(account_xprv, vanilla_keychain)?;
            BdkWallet::new(
                &descriptor,
                Some(&change_descriptor),
                bdk_network,
                bdk_database,
            )
            .map_err(InternalError::from)?
        } else {
            let descriptor_pub = calculate_descriptor_from_xpub(xpub, KEYCHAIN_RGB_OPRET)?;
            let change_descriptor_pub = calculate_descriptor_from_xpub(xpub, vanilla_keychain)?;
            BdkWallet::new(
                &descriptor_pub,
                Some(&change_descriptor_pub),
                bdk_network,
                bdk_database,
            )
            .map_err(InternalError::from)?
        };

        // RGB setup
        let mut runtime = load_rgb_runtime(wallet_dir.clone(), wdata.bitcoin_network)?;
        if runtime.schema_ids()?.len() < NUM_KNOWN_SCHEMAS {
            runtime.import_iface(rgb20())?;
            runtime.import_schema(nia_schema())?;
            runtime.import_iface_impl(nia_rgb20())?;

            runtime.import_iface(rgb21())?;
            runtime.import_schema(uda_schema())?;
            runtime.import_iface_impl(uda_rgb21())?;

            runtime.import_iface(rgb25())?;
            runtime.import_schema(cfa_schema())?;
            runtime.import_iface_impl(cfa_rgb25())?;
        }

        // RGB-LIB setup
        let db_path = wallet_dir.join(RGB_DB_NAME);
        let connection_string = format!("sqlite://{}?mode=rwc", db_path.as_path().display());
        let mut opt = ConnectOptions::new(connection_string);
        opt.max_connections(1)
            .min_connections(0)
            .connect_timeout(Duration::from_secs(8))
            .idle_timeout(Duration::from_secs(8))
            .max_lifetime(Duration::from_secs(8));
        let db_cnn = block_on(Database::connect(opt));
        let connection = db_cnn.map_err(InternalError::from)?;
        block_on(Migrator::up(&connection, None)).map_err(InternalError::from)?;
        let database = RgbLibDatabase::new(connection);
        let rest_client = RestClient::builder()
            .timeout(Duration::from_secs(PROXY_TIMEOUT as u64))
            .build()?;

        info!(logger, "New wallet completed");
        Ok(Wallet {
            wallet_data,
            logger,
            watch_only,
            database: Arc::new(database),
            wallet_dir,
            bdk_wallet,
            rest_client,
            max_allocations_per_utxo: wdata.max_allocations_per_utxo,
            online_data: None,
        })
    }

    fn _bdk_blockchain(&self) -> Result<&ElectrumBlockchain, InternalError> {
        match self.online_data {
            Some(ref x) => Ok(&x.bdk_blockchain),
            None => Err(InternalError::Unexpected),
        }
    }

    fn _bitcoin_network(&self) -> BitcoinNetwork {
        self.wallet_data.bitcoin_network
    }

    fn _electrum_client(&self) -> Result<&ElectrumClient, InternalError> {
        match self.online_data {
            Some(ref x) => Ok(&x.electrum_client),
            None => Err(InternalError::Unexpected),
        }
    }

    fn _blockchain_resolver(&self) -> Result<BlockchainResolver, Error> {
        Ok(BlockchainResolver::with(
            &self.online_data.as_ref().unwrap().electrum_url,
        )?)
    }

    fn _rgb_runtime(&self) -> Result<RgbRuntime, Error> {
        load_rgb_runtime(self.wallet_dir.clone(), self._bitcoin_network())
    }

    fn _media_dir(&self) -> PathBuf {
        self.wallet_dir.join(MEDIA_DIR)
    }

    fn _transfers_dir(&self) -> PathBuf {
        self.wallet_dir.join(TRANSFER_DIR)
    }

    fn _check_genesis_hash(
        &self,
        bitcoin_network: &BitcoinNetwork,
        electrum_client: &ElectrumClient,
    ) -> Result<(), Error> {
        let expected = get_genesis_hash(bitcoin_network);
        let block_hash = electrum_client.block_header(0)?.block_hash().to_string();
        if expected != block_hash {
            return Err(Error::InvalidElectrum {
                details: s!(
                    "The provided electrum URL is for a network different from the wallet's one"
                ),
            });
        }

        Ok(())
    }

    fn _get_tx_details(
        &self,
        txid: String,
        electrum_client: Option<&ElectrumClient>,
    ) -> Result<serde_json::Value, Error> {
        let electrum_client = if let Some(client) = electrum_client {
            client
        } else {
            self._electrum_client()?
        };
        electrum_client
            .raw_call(
                "blockchain.transaction.get",
                vec![Param::String(txid), Param::Bool(true)],
            )
            .map_err(|e| Error::InvalidElectrum {
                details: e.to_string(),
            })
    }

    fn _check_transport_endpoints(&self, transport_endpoints: &Vec<String>) -> Result<(), Error> {
        if transport_endpoints.is_empty() {
            return Err(Error::InvalidTransportEndpoints {
                details: s!("must provide at least a transport endpoint"),
            });
        }
        if transport_endpoints.len() > MAX_TRANSPORT_ENDPOINTS {
            return Err(Error::InvalidTransportEndpoints {
                details: format!(
                    "library supports at max {MAX_TRANSPORT_ENDPOINTS} transport endpoints"
                ),
            });
        }

        Ok(())
    }

    fn _check_fee_rate(&self, fee_rate: f32) -> Result<(), Error> {
        if fee_rate < MIN_FEE_RATE {
            return Err(Error::InvalidFeeRate {
                details: format!("value under minimum {MIN_FEE_RATE}"),
            });
        } else if fee_rate > MAX_FEE_RATE {
            return Err(Error::InvalidFeeRate {
                details: format!("value above maximum {MAX_FEE_RATE}"),
            });
        }
        Ok(())
    }

    fn _sync_wallet<D>(&self, wallet: &BdkWallet<D>) -> Result<(), Error>
    where
        D: BatchDatabase,
    {
        self._sync_wallet_with_blockchain(wallet, self._bdk_blockchain()?)?;
        Ok(())
    }

    fn _sync_wallet_with_blockchain<D>(
        &self,
        wallet: &BdkWallet<D>,
        bdk_blockchain: &ElectrumBlockchain,
    ) -> Result<(), Error>
    where
        D: BatchDatabase,
    {
        wallet
            .sync(bdk_blockchain, SyncOptions { progress: None })
            .map_err(|e| Error::FailedBdkSync {
                details: e.to_string(),
            })?;
        Ok(())
    }

    fn _sync_db_txos_with_blockchain(
        &self,
        bdk_blockchain: &ElectrumBlockchain,
    ) -> Result<(), Error> {
        debug!(self.logger, "Syncing TXOs...");
        self._sync_wallet_with_blockchain(&self.bdk_wallet, bdk_blockchain)?;

        let db_outpoints: Vec<String> = self
            .database
            .iter_txos()?
            .into_iter()
            .filter(|t| !t.spent)
            .map(|u| u.outpoint().to_string())
            .collect();
        let bdk_utxos: Vec<LocalUtxo> = self
            .bdk_wallet
            .list_unspent()
            .map_err(InternalError::from)?;
        let new_utxos: Vec<DbTxoActMod> = bdk_utxos
            .into_iter()
            .filter(|u| u.keychain == KeychainKind::External)
            .filter(|u| !db_outpoints.contains(&u.outpoint.to_string()))
            .map(DbTxoActMod::from)
            .collect();
        for new_utxo in new_utxos.iter().cloned() {
            self.database.set_txo(new_utxo)?;
        }

        Ok(())
    }

    fn _sync_db_txos(&self) -> Result<(), Error> {
        self._sync_db_txos_with_blockchain(self._bdk_blockchain()?)?;
        Ok(())
    }

    fn _internal_unspents(&self) -> Result<impl Iterator<Item = LocalUtxo>, Error> {
        Ok(self
            .bdk_wallet
            .list_unspent()
            .map_err(InternalError::from)?
            .into_iter()
            .filter(|u| u.keychain == KeychainKind::Internal))
    }

    fn _broadcast_psbt(&self, signed_psbt: BdkPsbt) -> Result<BdkTransaction, Error> {
        let tx = signed_psbt.extract_tx();
        self._bdk_blockchain()?
            .broadcast(&tx)
            .map_err(|e| Error::FailedBroadcast {
                details: e.to_string(),
            })?;
        debug!(self.logger, "Broadcasted TX with ID '{}'", tx.txid());

        let internal_unspents_outpoints: Vec<(String, u32)> = self
            ._internal_unspents()?
            .map(|u| (u.outpoint.txid.to_string(), u.outpoint.vout))
            .collect();

        for input in tx.clone().input {
            let txid = input.previous_output.txid.to_string();
            let vout = input.previous_output.vout;
            if internal_unspents_outpoints.contains(&(txid.clone(), vout)) {
                continue;
            }
            let mut db_txo: DbTxoActMod = self
                .database
                .get_txo(Outpoint { txid, vout })?
                .expect("outpoint should be in the DB")
                .into();
            db_txo.spent = ActiveValue::Set(true);
            self.database.update_txo(db_txo)?;
        }

        self._sync_db_txos()?;

        Ok(tx)
    }

    fn _check_online(&self, online: Online) -> Result<(), Error> {
        if let Some(online_data) = &self.online_data {
            if online_data.id != online.id || online_data.electrum_url != online.electrum_url {
                error!(self.logger, "Cannot change online object");
                return Err(Error::CannotChangeOnline);
            }
        } else {
            error!(self.logger, "Wallet is offline");
            return Err(Error::Offline);
        }
        Ok(())
    }

    fn _check_xprv(&self) -> Result<(), Error> {
        if self.watch_only {
            error!(self.logger, "Invalid operation for a watch only wallet");
            return Err(Error::WatchOnly);
        }
        Ok(())
    }

    fn _get_uncolorable_btc_sum(&self) -> Result<u64, Error> {
        Ok(self._internal_unspents()?.map(|u| u.txout.value).sum())
    }

    fn _handle_expired_transfers(
        &self,
        db_data: &mut DbData,
        exact_expiry: bool,
    ) -> Result<(), Error> {
        self._sync_db_txos()?;
        let now = now().unix_timestamp();
        let expired_transfers: Vec<DbBatchTransfer> = db_data
            .batch_transfers
            .clone()
            .into_iter()
            .filter(|t| t.waiting_counterparty() && t.expiration.unwrap_or(now) < now)
            .collect();
        for transfer in expired_transfers.iter() {
            if exact_expiry {
                let mut expired_order: DbBatchTransferActMod = transfer.clone().into();
                expired_order.status = ActiveValue::Set(TransferStatus::Failed);
            } else {
                let updated_batch_transfer = self._refresh_transfer(transfer, db_data, &vec![])?;
                if updated_batch_transfer.is_none() {
                    let mut updated_batch_transfer: DbBatchTransferActMod = transfer.clone().into();
                    updated_batch_transfer.status = ActiveValue::Set(TransferStatus::Failed);
                    self.database
                        .update_batch_transfer(&mut updated_batch_transfer)?;
                }
            }
        }
        Ok(())
    }

    fn _get_available_allocations(
        &self,
        unspents: Vec<LocalUnspent>,
        exclude_utxos: Vec<Outpoint>,
        max_allocations: Option<u32>,
    ) -> Result<Vec<LocalUnspent>, Error> {
        let mut mut_unspents = unspents;
        mut_unspents
            .iter_mut()
            .for_each(|u| u.rgb_allocations.retain(|a| !a.status.failed()));
        let max_allocs = max_allocations.unwrap_or(self.max_allocations_per_utxo - 1);
        Ok(mut_unspents
            .iter()
            .filter(|u| !exclude_utxos.contains(&u.utxo.outpoint()))
            .filter(|u| {
                (u.rgb_allocations.len() as u32) <= max_allocs
                    && !u
                        .rgb_allocations
                        .iter()
                        .any(|a| !a.incoming && a.status.waiting_counterparty())
            })
            .cloned()
            .collect())
    }

    fn _detect_btc_unspendable_err(&self) -> Result<Error, Error> {
        let available = self._get_uncolorable_btc_sum()?;
        Ok(if available < MIN_BTC_REQUIRED {
            Error::InsufficientBitcoins {
                needed: MIN_BTC_REQUIRED,
                available,
            }
        } else {
            Error::InsufficientAllocationSlots
        })
    }

    fn _get_utxo(
        &self,
        exclude_utxos: Vec<Outpoint>,
        unspents: Option<Vec<LocalUnspent>>,
        pending_operation: bool,
    ) -> Result<DbTxo, Error> {
        let unspents = if let Some(u) = unspents {
            u
        } else {
            self.database.get_rgb_allocations(
                self.database.get_unspent_txos(vec![])?,
                None,
                None,
                None,
            )?
        };
        let mut allocatable = self._get_available_allocations(unspents, exclude_utxos, None)?;
        allocatable.sort_by_key(|t| t.rgb_allocations.len());
        match allocatable.first() {
            Some(mut selected) => {
                if allocatable.len() > 1 && !selected.rgb_allocations.is_empty() {
                    let filtered_allocatable: Vec<&LocalUnspent> = if pending_operation {
                        allocatable
                            .iter()
                            .filter(|t| t.rgb_allocations.iter().any(|a| a.future()))
                            .collect()
                    } else {
                        allocatable
                            .iter()
                            .filter(|t| t.rgb_allocations.iter().all(|a| !a.future()))
                            .collect()
                    };
                    if let Some(other) = filtered_allocatable.first() {
                        selected = other;
                    }
                }
                Ok(selected.clone().utxo)
            }
            None => Err(self._detect_btc_unspendable_err()?),
        }
    }

    fn _save_transfer_transport_endpoint(
        &self,
        transfer_idx: i32,
        transport_endpoint: &LocalTransportEndpoint,
    ) -> Result<(), Error> {
        let transport_endpoint_idx = match self
            .database
            .get_transport_endpoint(transport_endpoint.endpoint.clone())?
        {
            Some(ce) => ce.idx,
            None => self
                .database
                .set_transport_endpoint(DbTransportEndpointActMod {
                    transport_type: ActiveValue::Set(transport_endpoint.transport_type),
                    endpoint: ActiveValue::Set(transport_endpoint.endpoint.clone()),
                    ..Default::default()
                })?,
        };

        self.database
            .set_transfer_transport_endpoint(DbTransferTransportEndpointActMod {
                transfer_idx: ActiveValue::Set(transfer_idx),
                transport_endpoint_idx: ActiveValue::Set(transport_endpoint_idx),
                used: ActiveValue::Set(transport_endpoint.used),
                ..Default::default()
            })?;

        Ok(())
    }

    pub(crate) fn _get_asset_iface(
        &self,
        contract_id: ContractId,
        runtime: &RgbRuntime,
    ) -> Result<AssetIface, Error> {
        let genesis = runtime.genesis(contract_id)?;
        let schema_id = genesis.schema_id.to_string();
        Ok(match &schema_id[..] {
            SCHEMA_ID_NIA => AssetIface::RGB20,
            SCHEMA_ID_UDA => AssetIface::RGB21,
            SCHEMA_ID_CFA => AssetIface::RGB25,
            _ => return Err(Error::UnknownRgbSchema { schema_id }),
        })
    }

    fn _receive(
        &self,
        asset_id: Option<String>,
        amount: Option<u64>,
        duration_seconds: Option<u32>,
        transport_endpoints: Vec<String>,
        min_confirmations: u8,
        beneficiary: Beneficiary,
        recipient_type: RecipientType,
        recipient_id: String,
    ) -> Result<(String, Option<i64>, i32), Error> {
        debug!(self.logger, "Recipient ID: {recipient_id}");
        let (iface, contract_id) = if let Some(aid) = asset_id.clone() {
            let asset = self.database.check_asset_exists(aid.clone())?;
            let contract_id = ContractId::from_str(&aid).expect("invalid contract ID");
            let asset_iface = AssetIface::from(asset.schema);
            let iface = asset_iface.to_typename();
            (Some(iface), Some(contract_id))
        } else {
            (None, None)
        };

        let created_at = now().unix_timestamp();
        let expiry = if duration_seconds == Some(0) {
            None
        } else {
            let duration_seconds = duration_seconds.unwrap_or(DURATION_RCV_TRANSFER) as i64;
            let expiry = created_at + duration_seconds;
            Some(expiry)
        };

        self._check_transport_endpoints(&transport_endpoints)?;
        let mut transport_endpoints_dedup = transport_endpoints.clone();
        transport_endpoints_dedup.sort();
        transport_endpoints_dedup.dedup();
        if transport_endpoints_dedup.len() != transport_endpoints.len() {
            return Err(Error::InvalidTransportEndpoints {
                details: s!("no duplicate transport endpoints allowed"),
            });
        }
        let mut endpoints: Vec<String> = vec![];
        let mut transports = vec![];
        for endpoint_str in transport_endpoints {
            let rgb_transport = RgbTransport::from_str(&endpoint_str)?;
            transports.push(rgb_transport.clone());
            match &rgb_transport {
                RgbTransport::JsonRpc { .. } => {
                    endpoints.push(
                        TransportEndpoint::try_from(rgb_transport)
                            .unwrap()
                            .endpoint
                            .clone(),
                    );
                }
                _ => {
                    return Err(Error::UnsupportedTransportType);
                }
            }
        }

        let owned_state = if let Some(value) = amount {
            TypedState::Amount(value)
        } else {
            TypedState::Void
        };

        let invoice = RgbInvoice {
            transports,
            contract: contract_id,
            iface,
            operation: None,
            assignment: None,
            beneficiary,
            owned_state,
            chain: Some(self._bitcoin_network().into()),
            expiry,
            unknown_query: none!(),
        };

        let batch_transfer = DbBatchTransferActMod {
            status: ActiveValue::Set(TransferStatus::WaitingCounterparty),
            expiration: ActiveValue::Set(expiry),
            created_at: ActiveValue::Set(created_at),
            min_confirmations: ActiveValue::Set(min_confirmations),
            ..Default::default()
        };
        let batch_transfer_idx = self.database.set_batch_transfer(batch_transfer)?;
        let asset_transfer = DbAssetTransferActMod {
            user_driven: ActiveValue::Set(true),
            batch_transfer_idx: ActiveValue::Set(batch_transfer_idx),
            asset_id: ActiveValue::Set(asset_id),
            ..Default::default()
        };
        let asset_transfer_idx = self.database.set_asset_transfer(asset_transfer)?;
        let transfer = DbTransferActMod {
            asset_transfer_idx: ActiveValue::Set(asset_transfer_idx),
            amount: ActiveValue::Set(s!("0")),
            incoming: ActiveValue::Set(true),
            recipient_id: ActiveValue::Set(Some(recipient_id)),
            recipient_type: ActiveValue::Set(Some(recipient_type)),
            ..Default::default()
        };
        let transfer_idx = self.database.set_transfer(transfer)?;
        for endpoint in endpoints {
            self._save_transfer_transport_endpoint(
                transfer_idx,
                &LocalTransportEndpoint {
                    endpoint,
                    transport_type: TransportType::JsonRpc,
                    used: false,
                    usable: true,
                },
            )?;
        }

        Ok((invoice.to_string(), expiry, asset_transfer_idx))
    }

    /// Blind an UTXO to receive RGB assets and return the resulting [`ReceiveData`].
    ///
    /// An optional asset ID can be specified, which will be embedded in the invoice, resulting in
    /// the refusal of the transfer is the asset doesn't match.
    ///
    /// An optional amount can be specified, which will be embedded in the invoice. It will not be
    /// checked when accepting the transfer.
    ///
    /// An optional duration (in seconds) can be specified, which will set the expiration of the
    /// invoice. A duration of 0 seconds means no expiration.
    ///
    /// Each endpoint in the provided `transport_endpoints` list will be used as RGB data exchange
    /// medium. The list needs to contain at least 1 endpoint and a maximum of 3. Strings
    /// specifying invalid endpoints and duplicate ones will cause an error to be raised. A valid
    /// endpoint string encodes an
    /// [`RgbTransport`](https://docs.rs/rgb-wallet/latest/rgbwallet/enum.RgbTransport.html). At
    /// the moment the only supported variant is JsonRpc (e.g. `rpc://127.0.0.1` or
    /// `rpcs://example.com`).
    ///
    /// The `min_confirmations` number determines the minimum number of confirmations needed for
    /// the transaction anchoring the transfer for it to be considered final and move (while
    /// refreshing) to the [`TransferStatus::Settled`] status.
    pub fn blind_receive(
        &self,
        asset_id: Option<String>,
        amount: Option<u64>,
        duration_seconds: Option<u32>,
        transport_endpoints: Vec<String>,
        min_confirmations: u8,
    ) -> Result<ReceiveData, Error> {
        info!(
            self.logger,
            "Receiving via blinded UTXO for asset '{:?}' with duration '{:?}'...",
            asset_id,
            duration_seconds
        );

        let mut unspents: Vec<LocalUnspent> = self.database.get_rgb_allocations(
            self.database.get_unspent_txos(vec![])?,
            None,
            None,
            None,
        )?;
        unspents.retain(|u| {
            !(u.rgb_allocations
                .iter()
                .any(|a| !a.incoming && a.status.waiting_counterparty()))
        });
        let utxo = self._get_utxo(vec![], Some(unspents), true)?;
        debug!(
            self.logger,
            "Blinding outpoint '{}'",
            utxo.outpoint().to_string()
        );
        let seal = ExplicitSeal::with(
            CloseMethod::OpretFirst,
            RgbTxid::from_str(&utxo.txid).unwrap().into(),
            utxo.vout,
        );
        let seal = GraphSeal::from(seal);
        let concealed_seal = seal.to_concealed_seal();
        let blinded_utxo = concealed_seal.to_string();

        let (invoice, expiration_timestamp, asset_transfer_idx) = self._receive(
            asset_id,
            amount,
            duration_seconds,
            transport_endpoints,
            min_confirmations,
            concealed_seal.into(),
            RecipientType::Blind,
            blinded_utxo.clone(),
        )?;

        let mut runtime = self._rgb_runtime()?;
        runtime.store_seal_secret(seal)?;

        let db_coloring = DbColoringActMod {
            txo_idx: ActiveValue::Set(utxo.idx),
            asset_transfer_idx: ActiveValue::Set(asset_transfer_idx),
            r#type: ActiveValue::Set(ColoringType::Receive),
            amount: ActiveValue::Set(s!("0")),
            ..Default::default()
        };
        self.database.set_coloring(db_coloring)?;

        self.update_backup_info(false)?;

        info!(self.logger, "Blind receive completed");
        Ok(ReceiveData {
            invoice,
            recipient_id: blinded_utxo,
            expiration_timestamp,
        })
    }

    /// Create an address to receive RGB assets and return the resulting [`ReceiveData`].
    ///
    /// An optional asset ID can be specified, which will be embedded in the invoice, resulting in
    /// the refusal of the transfer is the asset doesn't match.
    ///
    /// An optional amount can be specified, which will be embedded in the invoice. It will not be
    /// checked when accepting the transfer.
    ///
    /// An optional duration (in seconds) can be specified, which will set the expiration of the
    /// invoice. A duration of 0 seconds means no expiration.
    ///
    /// Each endpoint in the provided `transport_endpoints` list will be used as RGB data exchange
    /// medium. The list needs to contain at least 1 endpoint and a maximum of 3. Strings
    /// specifying invalid endpoints and duplicate ones will cause an error to be raised. A valid
    /// endpoint string encodes an
    /// [`RgbTransport`](https://docs.rs/rgb-wallet/latest/rgbwallet/enum.RgbTransport.html). At
    /// the moment the only supported variant is JsonRpc (e.g. `rpc://127.0.0.1` or
    /// `rpcs://example.com`).
    ///
    /// The `min_confirmations` number determines the minimum number of confirmations needed for
    /// the transaction anchoring the transfer for it to be considered final and move (while
    /// refreshing) to the [`TransferStatus::Settled`] status.
    pub fn witness_receive(
        &self,
        asset_id: Option<String>,
        amount: Option<u64>,
        duration_seconds: Option<u32>,
        transport_endpoints: Vec<String>,
        min_confirmations: u8,
    ) -> Result<ReceiveData, Error> {
        info!(
            self.logger,
            "Receiving via witness TX for asset '{:?}' with duration '{:?}'...",
            asset_id,
            duration_seconds
        );

        let address_str = self._get_new_address().to_string();
        let address = Address::from_str(&address_str).unwrap().assume_checked();
        let script_buf_str = address.script_pubkey().to_hex_string();

        let (invoice, expiration_timestamp, _) = self._receive(
            asset_id,
            amount,
            duration_seconds,
            transport_endpoints,
            min_confirmations,
            Beneficiary::WitnessUtxo(address),
            RecipientType::Witness,
            script_buf_str.clone(),
        )?;

        self.update_backup_info(false)?;

        info!(self.logger, "Witness receive completed");
        Ok(ReceiveData {
            invoice,
            recipient_id: script_buf_str,
            expiration_timestamp,
        })
    }

    fn _sign_psbt(
        &self,
        psbt: &mut BdkPsbt,
        sign_options: Option<SignOptions>,
    ) -> Result<(), Error> {
        let sign_options = sign_options.unwrap_or_default();
        self.bdk_wallet
            .sign(psbt, sign_options)
            .map_err(InternalError::from)?;
        Ok(())
    }

    /// Sign a PSBT, optionally providing BDK sign options.
    pub fn sign_psbt(
        &self,
        unsigned_psbt: String,
        sign_options: Option<SignOptions>,
    ) -> Result<String, Error> {
        let mut psbt = BdkPsbt::from_str(&unsigned_psbt).map_err(InternalError::from)?;
        self._sign_psbt(&mut psbt, sign_options)?;
        Ok(psbt.to_string())
    }

    fn _create_split_tx(
        &self,
        inputs: &[BdkOutPoint],
        num_utxos_to_create: u8,
        size: u32,
        fee_rate: f32,
    ) -> Result<BdkPsbt, bdk::Error> {
        let mut tx_builder = self.bdk_wallet.build_tx();
        tx_builder
            .add_utxos(inputs)?
            .manually_selected_only()
            .fee_rate(FeeRate::from_sat_per_vb(fee_rate));
        for _i in 0..num_utxos_to_create {
            tx_builder.add_recipient(self._get_new_address().script_pubkey(), size as u64);
        }
        Ok(tx_builder.finish()?.0)
    }

    /// Create new UTXOs.
    ///
    /// This calls [`create_utxos_begin`](Wallet::create_utxos_begin), signs the resulting PSBT and
    /// finally calls [`create_utxos_end`](Wallet::create_utxos_end).
    ///
    /// A wallet with private keys is required.
    pub fn create_utxos(
        &self,
        online: Online,
        up_to: bool,
        num: Option<u8>,
        size: Option<u32>,
        fee_rate: f32,
    ) -> Result<u8, Error> {
        info!(self.logger, "Creating UTXOs...");
        self._check_xprv()?;

        let unsigned_psbt = self.create_utxos_begin(online.clone(), up_to, num, size, fee_rate)?;

        let psbt = self.sign_psbt(unsigned_psbt, None)?;

        self.create_utxos_end(online, psbt)
    }

    /// Prepare the PSBT to create new UTXOs to hold RGB allocations with the provided `fee_rate`
    /// (in sat/vB).
    ///
    /// If `up_to` is false, just create the required UTXOs, if it is true, create as many UTXOs as
    /// needed to reach the requested number or return an error if none need to be created.
    ///
    /// Providing the optional `num` parameter requests that many UTXOs, if it's not specified the
    /// default number (5<!--UTXO_NUM-->) is used.
    ///
    /// Providing the optional `size` parameter requests that UTXOs be created of that size (in
    /// sats), if it's not specified the default one (1000<!--UTXO_SIZE-->) is used.
    ///
    /// If not enough bitcoin funds are available to create the requested (or default) number of
    /// UTXOs, the number is decremented by one until it is possible to complete the operation. If
    /// the number reaches zero, an error is returned.
    ///
    /// Signing of the returned PSBT needs to be carried out separately. The signed PSBT then needs
    /// to be fed to the [`create_utxos_end`](Wallet::create_utxos_end) function.
    ///
    /// This doesn't require the wallet to have private keys.
    ///
    /// Returns a PSBT ready to be signed.
    pub fn create_utxos_begin(
        &self,
        online: Online,
        up_to: bool,
        num: Option<u8>,
        size: Option<u32>,
        fee_rate: f32,
    ) -> Result<String, Error> {
        info!(self.logger, "Creating UTXOs (begin)...");
        self._check_online(online)?;
        self._check_fee_rate(fee_rate)?;

        self._sync_db_txos()?;

        let unspent_txos = self.database.get_unspent_txos(vec![])?;
        let unspents = self
            .database
            .get_rgb_allocations(unspent_txos, None, None, None)?;

        let mut utxos_to_create = num.unwrap_or(UTXO_NUM);
        if up_to {
            let allocatable = self
                ._get_available_allocations(unspents, vec![], None)?
                .len() as u8;
            if allocatable >= utxos_to_create {
                return Err(Error::AllocationsAlreadyAvailable);
            } else {
                utxos_to_create -= allocatable
            }
        }
        debug!(self.logger, "Will try to create {} UTXOs", utxos_to_create);

        let inputs: Vec<BdkOutPoint> = self._internal_unspents()?.map(|u| u.outpoint).collect();
        let inputs: &[BdkOutPoint] = &inputs;
        let usable_btc_amount = self._get_uncolorable_btc_sum()?;
        let utxo_size = size.unwrap_or(UTXO_SIZE);
        let possible_utxos = usable_btc_amount / utxo_size as u64;
        let max_possible_utxos: u8 = if possible_utxos > u8::MAX as u64 {
            u8::MAX
        } else {
            possible_utxos as u8
        };
        let mut btc_needed: u64 = (utxo_size as u64 * utxos_to_create as u64) + 1000;
        let mut btc_available: u64 = 0;
        let mut num_try_creating = min(utxos_to_create, max_possible_utxos);
        while num_try_creating > 0 {
            match self._create_split_tx(inputs, num_try_creating, utxo_size, fee_rate) {
                Ok(_v) => break,
                Err(e) => {
                    (btc_needed, btc_available) = match e {
                        bdk::Error::InsufficientFunds { needed, available } => (needed, available),
                        _ => return Err(InternalError::Unexpected.into()),
                    };
                    num_try_creating -= 1
                }
            };
        }

        if num_try_creating == 0 {
            Err(Error::InsufficientBitcoins {
                needed: btc_needed,
                available: btc_available,
            })
        } else {
            info!(self.logger, "Create UTXOs completed");
            Ok(self
                ._create_split_tx(inputs, num_try_creating, utxo_size, fee_rate)
                .map_err(InternalError::from)?
                .to_string())
        }
    }

    /// Broadcast the provided PSBT to create new UTXOs.
    ///
    /// The provided PSBT, prepared with the [`create_utxos_begin`](Wallet::create_utxos_begin)
    /// function, needs to have already been signed.
    ///
    /// This doesn't require the wallet to have private keys.
    ///
    /// Returns the number of created UTXOs.
    pub fn create_utxos_end(&self, online: Online, signed_psbt: String) -> Result<u8, Error> {
        info!(self.logger, "Creating UTXOs (end)...");
        self._check_online(online)?;

        let signed_psbt = BdkPsbt::from_str(&signed_psbt)?;
        let tx = self._broadcast_psbt(signed_psbt)?;

        self.database
            .set_wallet_transaction(DbWalletTransactionActMod {
                txid: ActiveValue::Set(tx.txid().to_string()),
                r#type: ActiveValue::Set(WalletTransactionType::CreateUtxos),
                ..Default::default()
            })?;

        let mut num_utxos_created = 0;
        let bdk_utxos: Vec<LocalUtxo> = self
            .bdk_wallet
            .list_unspent()
            .map_err(InternalError::from)?;
        let txid = tx.txid();
        for utxo in bdk_utxos.into_iter() {
            if utxo.outpoint.txid == txid && utxo.keychain == KeychainKind::External {
                num_utxos_created += 1
            }
        }

        self.update_backup_info(false)?;

        info!(self.logger, "Create UTXOs completed");
        Ok(num_utxos_created)
    }

    fn _delete_batch_transfer(
        &self,
        batch_transfer: &DbBatchTransfer,
        asset_transfers: &Vec<DbAssetTransfer>,
    ) -> Result<(), Error> {
        for asset_transfer in asset_transfers {
            self.database.del_coloring(asset_transfer.idx)?;
        }
        Ok(self.database.del_batch_transfer(batch_transfer)?)
    }

    /// Delete eligible transfers from the database and return true if any transfer has been
    /// deleted.
    ///
    /// An optional `recipient_id` can be provided to operate on a single transfer.
    /// An optional `txid` can be provided to operate on a batch transfer.
    ///
    /// If both a `recipient_id` and a `txid` are provided, they need to belong to the same batch
    /// transfer or an error is returned.
    ///
    /// If at least one of `recipient_id` or `txid` are provided and `no_asset_only` is true,
    /// transfers with an associated asset ID will not be deleted and instead return an error.
    ///
    /// If neither `recipient_id` nor `txid` are provided, all failed transfers will be deleted,
    /// unless `no_asset_only` is true, in which case transfers with an associated asset ID will be
    /// skipped.
    ///
    /// Eligible transfers are the ones in status [`TransferStatus::Failed`].
    pub fn delete_transfers(
        &self,
        recipient_id: Option<String>,
        txid: Option<String>,
        no_asset_only: bool,
    ) -> Result<bool, Error> {
        info!(
            self.logger,
            "Deleting transfer with recipient ID {:?} and TXID {:?}...", recipient_id, txid
        );

        let db_data = self.database.get_db_data(false)?;
        let mut transfers_changed = false;

        if recipient_id.is_some() || txid.is_some() {
            let (batch_transfer, asset_transfers) = if let Some(recipient_id) = recipient_id {
                let db_transfer = &self
                    .database
                    .get_transfer_or_fail(recipient_id, &db_data.transfers)?;
                let (_, batch_transfer) = db_transfer
                    .related_transfers(&db_data.asset_transfers, &db_data.batch_transfers)?;
                let asset_transfers =
                    batch_transfer.get_asset_transfers(&db_data.asset_transfers)?;
                let asset_transfer_ids: Vec<i32> = asset_transfers.iter().map(|t| t.idx).collect();
                if (db_data
                    .transfers
                    .into_iter()
                    .filter(|t| asset_transfer_ids.contains(&t.asset_transfer_idx))
                    .count()
                    > 1
                    || txid.is_some())
                    && txid != batch_transfer.txid
                {
                    return Err(Error::CannotDeleteTransfer);
                }
                (batch_transfer, asset_transfers)
            } else {
                let batch_transfer = self
                    .database
                    .get_batch_transfer_or_fail(txid.expect("TXID"), &db_data.batch_transfers)?;
                let asset_transfers =
                    batch_transfer.get_asset_transfers(&db_data.asset_transfers)?;
                (batch_transfer, asset_transfers)
            };

            if !batch_transfer.failed() {
                return Err(Error::CannotDeleteTransfer);
            }

            if no_asset_only {
                let connected_assets = asset_transfers.iter().any(|t| t.asset_id.is_some());
                if connected_assets {
                    return Err(Error::CannotDeleteTransfer);
                }
            }

            transfers_changed = true;
            self._delete_batch_transfer(&batch_transfer, &asset_transfers)?
        } else {
            // delete all failed transfers
            let mut batch_transfers: Vec<DbBatchTransfer> = db_data
                .batch_transfers
                .clone()
                .into_iter()
                .filter(|t| t.failed())
                .collect();
            for batch_transfer in batch_transfers.iter_mut() {
                let asset_transfers =
                    batch_transfer.get_asset_transfers(&db_data.asset_transfers)?;
                if no_asset_only {
                    let connected_assets = asset_transfers.iter().any(|t| t.asset_id.is_some());
                    if connected_assets {
                        continue;
                    }
                }
                transfers_changed = true;
                self._delete_batch_transfer(batch_transfer, &asset_transfers)?
            }
        }

        if transfers_changed {
            self.update_backup_info(false)?;
        }

        info!(self.logger, "Delete transfer completed");
        Ok(transfers_changed)
    }

    /// Send bitcoin funds to the provided address.
    ///
    /// This calls [`drain_to_begin`](Wallet::drain_to_begin), signs the resulting PSBT and finally
    /// calls [`drain_to_end`](Wallet::drain_to_end).
    ///
    /// A wallet with private keys is required.
    pub fn drain_to(
        &self,
        online: Online,
        address: String,
        destroy_assets: bool,
        fee_rate: f32,
    ) -> Result<String, Error> {
        info!(
            self.logger,
            "Draining to '{}' destroying asset '{}'...", address, destroy_assets
        );
        self._check_xprv()?;

        let unsigned_psbt =
            self.drain_to_begin(online.clone(), address, destroy_assets, fee_rate)?;

        let psbt = self.sign_psbt(unsigned_psbt, None)?;

        self.drain_to_end(online, psbt)
    }

    fn _get_unspendable_bdk_outpoints(&self) -> Result<Vec<BdkOutPoint>, Error> {
        Ok(self
            .database
            .iter_txos()?
            .into_iter()
            .map(BdkOutPoint::from)
            .collect())
    }

    /// Prepare the PSBT to send bitcoin funds not in use for RGB allocations, or all funds if
    /// `destroy_assets` is set to true, to the provided Bitcoin `address` with the provided
    /// `fee_rate` (in sat/vB).
    ///
    /// <div class="warning">Warning: setting <code>destroy_assets</code> to true is dangerous,
    /// only do this if you know what you're doing!</div>
    ///
    /// Signing of the returned PSBT needs to be carried out separately. The signed PSBT then needs
    /// to be fed to the [`drain_to_end`](Wallet::drain_to_end) function.
    ///
    /// This doesn't require the wallet to have private keys.
    ///
    /// Returns a PSBT ready to be signed.
    pub fn drain_to_begin(
        &self,
        online: Online,
        address: String,
        destroy_assets: bool,
        fee_rate: f32,
    ) -> Result<String, Error> {
        info!(
            self.logger,
            "Draining (begin) to '{}' destroying asset '{}'...", address, destroy_assets
        );
        self._check_online(online)?;
        self._check_fee_rate(fee_rate)?;

        self._sync_db_txos()?;

        let address = BdkAddress::from_str(&address).map(|x| x.payload.script_pubkey())?;

        let mut tx_builder = self.bdk_wallet.build_tx();
        tx_builder
            .drain_wallet()
            .drain_to(address)
            .fee_rate(FeeRate::from_sat_per_vb(fee_rate));

        if !destroy_assets {
            let unspendable = self._get_unspendable_bdk_outpoints()?;
            tx_builder.unspendable(unspendable);
        }

        let psbt = tx_builder
            .finish()
            .map_err(|e| match e {
                bdk::Error::InsufficientFunds { needed, available } => {
                    Error::InsufficientBitcoins { needed, available }
                }
                _ => Error::from(InternalError::from(e)),
            })?
            .0
            .to_string();

        info!(self.logger, "Drain (begin) completed");
        Ok(psbt)
    }

    /// Broadcast the provided PSBT to send bitcoin funds.
    ///
    /// The provided PSBT, prepared with the [`drain_to_begin`](Wallet::drain_to_begin) function,
    /// needs to have already been signed.
    ///
    /// This doesn't require the wallet to have private keys.
    ///
    /// Returns the TXID of the transaction that's been broadcast.
    pub fn drain_to_end(&self, online: Online, signed_psbt: String) -> Result<String, Error> {
        info!(self.logger, "Draining (end)...");
        self._check_online(online)?;

        let signed_psbt = BdkPsbt::from_str(&signed_psbt)?;
        let tx = self._broadcast_psbt(signed_psbt)?;

        self.database
            .set_wallet_transaction(DbWalletTransactionActMod {
                txid: ActiveValue::Set(tx.txid().to_string()),
                r#type: ActiveValue::Set(WalletTransactionType::Drain),
                ..Default::default()
            })?;

        self.update_backup_info(false)?;

        info!(self.logger, "Drain (end) completed");
        Ok(tx.txid().to_string())
    }

    fn _fail_batch_transfer(&self, batch_transfer: &DbBatchTransfer) -> Result<(), Error> {
        let mut updated_batch_transfer: DbBatchTransferActMod = batch_transfer.clone().into();
        updated_batch_transfer.status = ActiveValue::Set(TransferStatus::Failed);
        updated_batch_transfer.expiration = ActiveValue::Set(Some(now().unix_timestamp()));
        self.database
            .update_batch_transfer(&mut updated_batch_transfer)?;

        Ok(())
    }

    fn _try_fail_batch_transfer(
        &self,
        batch_transfer: &DbBatchTransfer,
        throw_err: bool,
        db_data: &mut DbData,
    ) -> Result<(), Error> {
        let updated_batch_transfer = self._refresh_transfer(batch_transfer, db_data, &vec![])?;
        // fail transfer if the status didn't change after a refresh
        if updated_batch_transfer.is_none() {
            self._fail_batch_transfer(batch_transfer)?;
        } else if throw_err {
            return Err(Error::CannotFailTransfer);
        }

        Ok(())
    }

    /// Set the status for eligible transfers to [`TransferStatus::Failed`] and return true if any
    /// transfer has changed.
    ///
    /// An optional `recipient_id` can be provided to operate on a single transfer.
    /// An optional `txid` can be provided to operate on a batch transfer.
    ///
    /// If both a `recipient_id` and a `txid` are provided, they need to belong to the same batch
    /// transfer or an error is returned.
    ///
    /// If at least one of `recipient_id` or `txid` are provided and `no_asset_only` is true,
    /// transfers with an associated asset ID will not be failed and instead return an error.
    ///
    /// If neither `recipient_id` nor `txid` are provided, only expired transfers will be failed,
    /// and if `no_asset_only` is true transfers with an associated asset ID will be skipped.
    ///
    /// Transfers are eligible if they remain in status [`TransferStatus::WaitingCounterparty`]
    /// after a `refresh` has been performed.
    pub fn fail_transfers(
        &self,
        online: Online,
        recipient_id: Option<String>,
        txid: Option<String>,
        no_asset_only: bool,
    ) -> Result<bool, Error> {
        info!(
            self.logger,
            "Failing transfer with recipient ID {:?} and TXID {:?}...", recipient_id, txid
        );
        self._check_online(online)?;

        let mut db_data = self.database.get_db_data(false)?;
        let mut transfers_changed = false;

        if recipient_id.is_some() || txid.is_some() {
            let batch_transfer = if let Some(recipient_id) = recipient_id {
                let db_transfer = &self
                    .database
                    .get_transfer_or_fail(recipient_id, &db_data.transfers)?;
                let (_, batch_transfer) = db_transfer
                    .related_transfers(&db_data.asset_transfers, &db_data.batch_transfers)?;
                let asset_transfers =
                    batch_transfer.get_asset_transfers(&db_data.asset_transfers)?;
                let asset_transfer_ids: Vec<i32> = asset_transfers.iter().map(|t| t.idx).collect();
                if (db_data
                    .transfers
                    .clone()
                    .into_iter()
                    .filter(|t| asset_transfer_ids.contains(&t.asset_transfer_idx))
                    .count()
                    > 1
                    || txid.is_some())
                    && txid != batch_transfer.txid
                {
                    return Err(Error::CannotFailTransfer);
                }
                batch_transfer
            } else {
                self.database
                    .get_batch_transfer_or_fail(txid.expect("TXID"), &db_data.batch_transfers)?
            };

            if !batch_transfer.waiting_counterparty() {
                return Err(Error::CannotFailTransfer);
            }

            if no_asset_only {
                let asset_transfers =
                    batch_transfer.get_asset_transfers(&db_data.asset_transfers)?;
                let connected_assets = asset_transfers.iter().any(|t| t.asset_id.is_some());
                if connected_assets {
                    return Err(Error::CannotFailTransfer);
                }
            }

            transfers_changed = true;
            self._try_fail_batch_transfer(&batch_transfer, true, &mut db_data)?
        } else {
            // fail all transfers in status WaitingCounterparty
            let now = now().unix_timestamp();
            let mut expired_batch_transfers: Vec<DbBatchTransfer> = db_data
                .batch_transfers
                .clone()
                .into_iter()
                .filter(|t| t.waiting_counterparty() && t.expiration.unwrap_or(now) < now)
                .collect();
            for batch_transfer in expired_batch_transfers.iter_mut() {
                if no_asset_only {
                    let connected_assets = batch_transfer
                        .get_asset_transfers(&db_data.asset_transfers)?
                        .iter()
                        .any(|t| t.asset_id.is_some());
                    if connected_assets {
                        continue;
                    }
                }
                transfers_changed = true;
                self._try_fail_batch_transfer(batch_transfer, false, &mut db_data)?
            }
        }

        if transfers_changed {
            self.update_backup_info(false)?;
        }

        info!(self.logger, "Fail transfers completed");
        Ok(transfers_changed)
    }

    fn _get_new_address(&self) -> BdkAddress {
        self.bdk_wallet
            .get_address(AddressIndex::New)
            .expect("to be able to get a new address")
            .address
    }

    /// Return a new Bitcoin address from the vanilla wallet.
    pub fn get_address(&self) -> Result<String, Error> {
        info!(self.logger, "Getting address...");
        let address = self
            .bdk_wallet
            .get_internal_address(AddressIndex::New)
            .expect("to be able to get a new address")
            .address
            .to_string();

        self.update_backup_info(false)?;

        info!(self.logger, "Get address completed");
        Ok(address)
    }

    /// Return the [`Balance`] for the RGB asset with the provided ID.
    pub fn get_asset_balance(&self, asset_id: String) -> Result<Balance, Error> {
        info!(self.logger, "Getting balance for asset '{}'...", asset_id);
        self.database.check_asset_exists(asset_id.clone())?;
        let balance = self
            .database
            .get_asset_balance(asset_id, None, None, None, None, None);
        info!(self.logger, "Get asset balance completed");
        balance
    }

    /// Return the [`BtcBalance`] of the internal Bitcoin wallets.
    pub fn get_btc_balance(&self, online: Online) -> Result<BtcBalance, Error> {
        info!(self.logger, "Getting BTC balance...");
        self._check_online(online)?;

        let bdk_network = self.bdk_wallet.network();
        let secp = Secp256k1::new();
        let (descriptor_keychain_1, _) = self
            .bdk_wallet
            .get_descriptor_for_keychain(KeychainKind::Internal)
            .clone()
            .into_wallet_descriptor(&secp, bdk_network)
            .unwrap();
        let bdk_wallet_keychain_1 = BdkWallet::new(
            descriptor_keychain_1,
            None,
            bdk_network,
            MemoryDatabase::default(),
        )
        .map_err(InternalError::from)?;
        let (descriptor_keychain_9, _) = self
            .bdk_wallet
            .get_descriptor_for_keychain(KeychainKind::External)
            .clone()
            .into_wallet_descriptor(&secp, bdk_network)
            .unwrap();
        let bdk_wallet_keychain_9 = BdkWallet::new(
            descriptor_keychain_9,
            None,
            bdk_network,
            MemoryDatabase::default(),
        )
        .map_err(InternalError::from)?;

        self._sync_wallet(&bdk_wallet_keychain_1)?;
        self._sync_wallet(&bdk_wallet_keychain_9)?;

        let vanilla_balance = bdk_wallet_keychain_1
            .get_balance()
            .map_err(InternalError::from)?;
        let colored_balance = bdk_wallet_keychain_9
            .get_balance()
            .map_err(InternalError::from)?;
        let vanilla_future = vanilla_balance.get_total();
        let colored_future = colored_balance.get_total();
        let balance = BtcBalance {
            vanilla: Balance {
                settled: vanilla_balance.confirmed,
                future: vanilla_future,
                spendable: vanilla_future - vanilla_balance.immature,
            },
            colored: Balance {
                settled: colored_balance.confirmed,
                future: colored_future,
                spendable: colored_future - colored_balance.immature,
            },
        };
        info!(self.logger, "Get BTC balance completed");
        Ok(balance)
    }

    fn _get_contract_iface(
        &self,
        runtime: &mut RgbRuntime,
        asset_schema: &AssetSchema,
        contract_id: ContractId,
    ) -> Result<ContractIface, Error> {
        let iface_name = AssetIface::from(*asset_schema).to_typename();
        let iface = runtime.iface_by_name(&iface_name)?.clone();
        Ok(runtime.contract_iface(contract_id, iface.iface_id())?)
    }

    fn _get_asset_timestamp(&self, contract: &ContractIface) -> Result<i64, Error> {
        let timestamp = if let Ok(created) = contract.global("created") {
            match &created[0] {
                StrictVal::Tuple(fields) => match &fields[0] {
                    StrictVal::Number(StrictNum::Int(num)) => Ok::<i64, Error>(*num as i64),
                    _ => Err(InternalError::Unexpected.into()),
                },
                _ => Err(InternalError::Unexpected.into()),
            }
        } else {
            return Err(InternalError::Unexpected.into());
        }?;
        Ok(timestamp)
    }

    fn _get_uda_attachments(&self, contract: ContractIface) -> Result<Vec<Attachment>, Error> {
        let mut uda_attachments = vec![];
        if let Ok(tokens) = contract.global("tokens") {
            if tokens.is_empty() {
                return Ok(uda_attachments);
            }
            let val = &tokens[0];

            if let Some(attachment) = val
                .unwrap_struct("media")
                .unwrap_option()
                .map(Attachment::from_strict_val_unchecked)
            {
                uda_attachments.push(attachment)
            }

            match val.unwrap_struct("attachments") {
                StrictVal::Map(fields) => {
                    for (_, attachment_struct) in fields {
                        let attachment = Attachment::from_strict_val_unchecked(attachment_struct);
                        uda_attachments.push(attachment)
                    }
                }
                _ => return Err(InternalError::Unexpected.into()),
            };
        }
        Ok(uda_attachments)
    }

    fn _get_uda_token(&self, contract: ContractIface) -> Result<Option<Token>, Error> {
        if let Ok(tokens) = contract.global("tokens") {
            if tokens.is_empty() {
                return Ok(None);
            }
            let val = &tokens[0];

            let index = val.unwrap_struct("index").unwrap_num().unwrap_uint();

            let ticker = val
                .unwrap_struct("ticker")
                .unwrap_option()
                .map(StrictVal::unwrap_string);

            let name = val
                .unwrap_struct("name")
                .unwrap_option()
                .map(StrictVal::unwrap_string);

            let details = val
                .unwrap_struct("details")
                .unwrap_option()
                .map(StrictVal::unwrap_string);

            let embedded_media = if let Some(preview) = val.unwrap_struct("preview").unwrap_option()
            {
                let ty = MediaType::from_strict_val_unchecked(preview.unwrap_struct("type"));
                let mime = ty.to_string();
                let data = preview.unwrap_struct("data").unwrap_bytes().to_vec();
                Some(EmbeddedMedia { mime, data })
            } else {
                None
            };

            let media_dir = self._media_dir();

            let media = val
                .unwrap_struct("media")
                .unwrap_option()
                .map(Attachment::from_strict_val_unchecked)
                .map(|a| Media::from_attachment(&a, &media_dir));

            let attachments = match val.unwrap_struct("attachments") {
                StrictVal::Map(fields) => {
                    let mut map = HashMap::new();
                    for (attachment_id, attachment_struct) in fields {
                        let attachment = Attachment::from_strict_val_unchecked(attachment_struct);
                        map.insert(
                            attachment_id.unwrap_num().unwrap_uint(),
                            Media::from_attachment(&attachment, &media_dir),
                        );
                    }
                    map
                }
                _ => return Err(InternalError::Unexpected.into()),
            };

            let reserves: Option<ProofOfReserves> =
                if let Some(reserves) = val.unwrap_struct("reserves").unwrap_option() {
                    let utxo = reserves.unwrap_struct("utxo");
                    let txid = utxo.unwrap_struct("txid").unwrap_bytes();
                    let txid: [u8; 32] = if txid.len() == 32 {
                        let mut array = [0; 32];
                        array.copy_from_slice(txid);
                        array
                    } else {
                        return Err(InternalError::Unexpected.into());
                    };
                    let txid = RgbTxid::from_byte_array(txid);
                    let vout: u32 = utxo.unwrap_struct("vout").unwrap_num().unwrap_uint();
                    let utxo = RgbOutpoint::new(txid, vout);
                    let proof = reserves.unwrap_struct("proof").unwrap_bytes().to_vec();
                    Some(ProofOfReserves {
                        utxo: utxo.into(),
                        proof,
                    })
                } else {
                    None
                };

            Ok(Some(Token {
                index,
                ticker,
                name,
                details,
                embedded_media,
                media,
                attachments,
                reserves,
            }))
        } else {
            Ok(None)
        }
    }

    /// Return the [`Metadata`] for the RGB asset with the provided ID.
    pub fn get_asset_metadata(&self, asset_id: String) -> Result<Metadata, Error> {
        info!(self.logger, "Getting metadata for asset '{}'...", asset_id);
        let asset = self.database.check_asset_exists(asset_id.clone())?;

        let token = if matches!(asset.schema, AssetSchema::Uda) {
            let medias = self.database.iter_media()?;
            let tokens = self.database.iter_tokens()?;
            let token_medias = self.database.iter_token_medias()?;
            if let Some(token_light) =
                self._get_asset_token(asset.idx, &medias, &tokens, &token_medias)?
            {
                let mut token = Token {
                    index: token_light.index,
                    ticker: token_light.ticker,
                    name: token_light.name,
                    details: token_light.details,
                    embedded_media: None,
                    media: token_light.media,
                    attachments: token_light.attachments,
                    reserves: None,
                };
                if token_light.embedded_media || token_light.reserves {
                    let mut runtime = self._rgb_runtime()?;
                    let contract_id = ContractId::from_str(&asset_id).expect("invalid contract ID");
                    let contract_iface =
                        self._get_contract_iface(&mut runtime, &asset.schema, contract_id)?;
                    let uda_token = self._get_uda_token(contract_iface)?.unwrap();
                    token.embedded_media = uda_token.embedded_media;
                    token.reserves = uda_token.reserves;
                }
                Some(token)
            } else {
                None
            }
        } else {
            None
        };

        Ok(Metadata {
            asset_iface: AssetIface::from(asset.schema),
            asset_schema: asset.schema,
            issued_supply: asset.issued_supply.parse::<u64>().unwrap(),
            timestamp: asset.timestamp,
            name: asset.name,
            precision: asset.precision,
            ticker: asset.ticker,
            details: asset.details,
            token,
        })
    }

    /// Return the data that defines the wallet.
    pub fn get_wallet_data(&self) -> WalletData {
        self.wallet_data.clone()
    }

    /// Return the wallet directory.
    pub fn get_wallet_dir(&self) -> PathBuf {
        self.wallet_dir.clone()
    }

    fn _check_consistency(
        &self,
        bdk_blockchain: &ElectrumBlockchain,
        runtime: &RgbRuntime,
    ) -> Result<(), Error> {
        info!(self.logger, "Doing a consistency check...");

        self._sync_db_txos_with_blockchain(bdk_blockchain)?;
        let bdk_utxos: Vec<String> = self
            .bdk_wallet
            .list_unspent()
            .map_err(InternalError::from)?
            .into_iter()
            .map(|u| u.outpoint.to_string())
            .collect();
        let bdk_utxos: HashSet<String> = HashSet::from_iter(bdk_utxos);
        let db_utxos: Vec<String> = self
            .database
            .iter_txos()?
            .into_iter()
            .filter(|t| !t.spent)
            .map(|u| u.outpoint().to_string())
            .collect();
        let db_utxos: HashSet<String> = HashSet::from_iter(db_utxos);
        if db_utxos.difference(&bdk_utxos).count() > 0 {
            return Err(Error::Inconsistency {
                details: s!("spent bitcoins with another wallet"),
            });
        }

        let asset_ids: Vec<String> = runtime
            .contract_ids()?
            .iter()
            .map(|id| id.to_string())
            .collect();
        let db_asset_ids: Vec<String> = self.database.get_asset_ids()?;
        if !db_asset_ids.iter().all(|i| asset_ids.contains(i)) {
            return Err(Error::Inconsistency {
                details: s!("DB assets do not match with ones stored in RGB"),
            });
        }

        let medias = self.database.iter_media()?;
        let media_dir = self._media_dir();
        for media in medias {
            if !media_dir.join(media.digest).exists() {
                return Err(Error::Inconsistency {
                    details: s!("DB media do not match with the ones stored in media directory"),
                });
            }
        }

        info!(self.logger, "Consistency check completed");
        Ok(())
    }

    fn _go_online(&self, electrum_url: String) -> Result<(Online, OnlineData), Error> {
        let online_id = now().unix_timestamp_nanos() as u64;
        let online = Online {
            id: online_id,
            electrum_url: electrum_url.clone(),
        };

        // create electrum client
        let electrum_config = ConfigBuilder::new().timeout(Some(ELECTRUM_TIMEOUT)).build();
        let electrum_client =
            ElectrumClient::from_config(&electrum_url, electrum_config).map_err(|e| {
                let details = match e {
                    electrum_client::Error::IOError(_) => s!("I/O error"),
                    _ => format!("unknown ({e})"),
                };
                Error::InvalidElectrum { details }
            })?;

        // BDK setup
        let config = ElectrumBlockchainConfig {
            url: electrum_url.clone(),
            socks5: None,
            retry: 3,
            timeout: Some(5),
            stop_gap: 20,
            validate_domain: true,
        };
        let bdk_blockchain =
            ElectrumBlockchain::from_config(&config).map_err(|e| Error::InvalidElectrum {
                details: e.to_string(),
            })?;

        // check the electrum server is for the correct network and has the required functionality
        let bitcoin_network = self._bitcoin_network();
        self._check_genesis_hash(&bitcoin_network, &electrum_client)?;
        let txid = if self._bitcoin_network() == BitcoinNetwork::Regtest {
            #[cfg(test)]
            {
                Some(get_regtest_txid())
            }
            #[cfg(not(test))]
            None
        } else {
            Some(get_valid_txid_for_network(&bitcoin_network))
        };
        if let Some(txid) = txid {
            self._get_tx_details(txid, Some(&electrum_client))?;
        }

        let online_data = OnlineData {
            id: online.id,
            bdk_blockchain,
            electrum_url,
            electrum_client,
        };

        Ok((online, online_data))
    }

    /// Return the existing or freshly generated set of wallet [`Online`] data.
    ///
    /// Setting `skip_consistency_check` to false runs a check on UTXOs (BDK vs rgb-lib DB) and
    /// assets (RGB vs rgb-lib DB) to try and detect possible inconsistencies in the wallet.
    /// Setting `skip_consistency_check` to true bypasses the check and allows operating an
    /// inconsistent wallet.
    ///
    /// <div class="warning">Warning: setting `skip_consistency_check` to true is dangerous, only
    /// do this if you know what you're doing!</div>
    pub fn go_online(
        &mut self,
        skip_consistency_check: bool,
        electrum_url: String,
    ) -> Result<Online, Error> {
        info!(self.logger, "Going online...");

        let online = if let Some(online_data) = &self.online_data {
            let online = Online {
                id: online_data.id,
                electrum_url,
            };
            if online_data.electrum_url != online.electrum_url {
                let (online, online_data) = self._go_online(online.electrum_url)?;
                self.online_data = Some(online_data);
                info!(self.logger, "Went online with new electrum URL");
                online
            } else {
                self._check_online(online.clone())?;
                online
            }
        } else {
            let (online, online_data) = self._go_online(electrum_url)?;
            self.online_data = Some(online_data);
            online
        };

        if !skip_consistency_check {
            let runtime = self._rgb_runtime()?;
            self._check_consistency(self._bdk_blockchain()?, &runtime)?;
        }

        info!(self.logger, "Go online completed");
        Ok(online)
    }

    fn _check_details(&self, details: String) -> Result<Details, Error> {
        if details.is_empty() {
            return Err(Error::InvalidDetails {
                details: s!("ident must contain at least one character"),
            });
        }
        Details::from_str(&details).map_err(|e| Error::InvalidDetails {
            details: e.to_string(),
        })
    }

    fn _check_name(&self, name: String) -> Result<Name, Error> {
        Name::try_from(name).map_err(|e| Error::InvalidName {
            details: e.to_string(),
        })
    }

    fn _check_precision(&self, precision: u8) -> Result<Precision, Error> {
        Precision::try_from(precision).map_err(|_| Error::InvalidPrecision {
            details: s!("precision is too high"),
        })
    }

    fn _check_ticker(&self, ticker: String) -> Result<Ticker, Error> {
        if ticker.to_ascii_uppercase() != *ticker {
            return Err(Error::InvalidTicker {
                details: s!("ticker needs to be all uppercase"),
            });
        }
        Ticker::try_from(ticker).map_err(|e| Error::InvalidTicker {
            details: e.to_string(),
        })
    }

    fn _get_or_insert_media(&self, digest: String, mime: String) -> Result<i32, Error> {
        Ok(match self.database.get_media_by_digest(digest.clone())? {
            Some(media) => media.idx,
            None => self.database.set_media(DbMediaActMod {
                digest: ActiveValue::Set(digest),
                mime: ActiveValue::Set(mime),
                ..Default::default()
            })?,
        })
    }

    fn _save_token_media(
        &self,
        token_idx: i32,
        digest: String,
        mime: String,
        attachment_id: Option<u8>,
    ) -> Result<(), Error> {
        let media_idx = self._get_or_insert_media(digest, mime)?;

        self.database.set_token_media(DbTokenMediaActMod {
            token_idx: ActiveValue::Set(token_idx),
            media_idx: ActiveValue::Set(media_idx),
            attachment_id: ActiveValue::Set(attachment_id),
            ..Default::default()
        })?;

        Ok(())
    }

    fn _add_asset_to_db(
        &self,
        asset_id: String,
        schema: &AssetSchema,
        added_at: Option<i64>,
        details: Option<String>,
        issued_supply: u64,
        name: String,
        precision: u8,
        ticker: Option<String>,
        timestamp: i64,
        media_idx: Option<i32>,
    ) -> Result<DbAsset, Error> {
        let added_at = added_at.unwrap_or_else(|| now().unix_timestamp());
        let mut db_asset = DbAssetActMod {
            idx: ActiveValue::NotSet,
            media_idx: ActiveValue::Set(media_idx),
            id: ActiveValue::Set(asset_id),
            schema: ActiveValue::Set(*schema),
            added_at: ActiveValue::Set(added_at),
            details: ActiveValue::Set(details),
            issued_supply: ActiveValue::Set(issued_supply.to_string()),
            name: ActiveValue::Set(name),
            precision: ActiveValue::Set(precision),
            ticker: ActiveValue::Set(ticker),
            timestamp: ActiveValue::Set(timestamp),
        };
        let idx = self.database.set_asset(db_asset.clone())?;
        db_asset.idx = ActiveValue::Set(idx);
        Ok(db_asset.try_into_model().unwrap())
    }

    fn _get_total_issue_amount(&self, amounts: &Vec<u64>) -> Result<u64, Error> {
        if amounts.is_empty() {
            return Err(Error::NoIssuanceAmounts);
        }
        amounts.iter().try_fold(0u64, |acc, x| {
            Ok(match acc.checked_add(*x) {
                None => return Err(Error::TooHighIssuanceAmounts),
                Some(sum) => sum,
            })
        })
    }

    fn _file_details<P: AsRef<Path>>(
        &self,
        original_file_path: P,
    ) -> Result<(Attachment, Media), Error> {
        if !original_file_path.as_ref().exists() {
            return Err(Error::InvalidFilePath {
                file_path: original_file_path.as_ref().to_string_lossy().to_string(),
            });
        }
        let file_bytes = fs::read(&original_file_path)?;
        if file_bytes.is_empty() {
            return Err(Error::EmptyFile {
                file_path: original_file_path.as_ref().to_string_lossy().to_string(),
            });
        }
        let file_hash: sha256::Hash = Sha256Hash::hash(&file_bytes[..]);
        let digest = file_hash.to_byte_array();
        let mime = tree_magic::from_filepath(original_file_path.as_ref());
        let media_ty: &'static str = Box::leak(mime.clone().into_boxed_str());
        let media_type = MediaType::with(media_ty);
        let file_path = self
            ._media_dir()
            .join(hex::encode(digest))
            .to_string_lossy()
            .to_string();
        Ok((
            Attachment {
                ty: media_type,
                digest,
            },
            Media { mime, file_path },
        ))
    }

    fn _copy_media_and_save<P: AsRef<Path>>(
        &self,
        original_file_path: P,
        media: &Media,
    ) -> Result<i32, Error> {
        fs::copy(original_file_path, media.clone().file_path)?;
        self._get_or_insert_media(media.get_digest(), media.mime.clone())
    }

    fn _new_contract_data(
        &self,
        terms: RicardianContract,
        media: Option<Attachment>,
    ) -> ContractData {
        ContractData { terms, media }
    }

    /// Issue a new RGB NIA asset with the provided `ticker`, `name`, `precision` and `amounts`,
    /// then return it.
    ///
    /// At least 1 amount needs to be provided and the sum of all amounts cannot exceed the maximum
    /// `u64` value.
    ///
    /// If `amounts` contains more than 1 element, each one will be issued as a separate allocation
    /// for the same asset (on a separate UTXO that needs to be already available).
    pub fn issue_asset_nia(
        &self,
        online: Online,
        ticker: String,
        name: String,
        precision: u8,
        amounts: Vec<u64>,
        exact_expiry: bool,
    ) -> Result<AssetNIA, Error> {
        info!(
            self.logger,
            "Issuing NIA asset with ticker '{}' name '{}' precision '{}' amounts '{:?}'...",
            ticker,
            name,
            precision,
            amounts
        );
        self._check_online(online)?;

        let settled = self._get_total_issue_amount(&amounts)?;

        let mut db_data = self.database.get_db_data(false)?;
        self._handle_expired_transfers(&mut db_data, exact_expiry)?;

        let mut unspents: Vec<LocalUnspent> = self.database.get_rgb_allocations(
            self.database.get_unspent_txos(db_data.txos)?,
            None,
            None,
            None,
        )?;
        unspents.retain(|u| {
            !(u.rgb_allocations
                .iter()
                .any(|a| !a.incoming && a.status.waiting_counterparty()))
        });

        let created_at = now().unix_timestamp();
        let created = Timestamp::from(created_at);
        let terms = RicardianContract::default();
        #[cfg(test)]
        let data = test::mock_contract_data(self, terms, None);
        #[cfg(not(test))]
        let data = self._new_contract_data(terms, None);
        #[cfg(test)]
        let details = test::mock_contract_details(self);
        #[cfg(not(test))]
        let details = None;
        let spec = DivisibleAssetSpec {
            naming: AssetNaming {
                ticker: self._check_ticker(ticker.clone())?,
                name: self._check_name(name.clone())?,
                details,
            },
            precision: self._check_precision(precision)?,
        };

        let mut runtime = self._rgb_runtime()?;
        let mut builder = ContractBuilder::with(rgb20(), nia_schema(), nia_rgb20())
            .map_err(InternalError::from)?
            .set_chain(runtime.chain())
            .add_global_state("spec", spec.clone())
            .expect("invalid spec")
            .add_global_state("data", data)
            .expect("invalid data")
            .add_global_state("created", created)
            .expect("invalid created")
            .add_global_state("issuedSupply", Amount::from(settled))
            .expect("invalid issuedSupply");

        let mut issue_utxos: HashMap<DbTxo, u64> = HashMap::new();
        for amount in &amounts {
            let exclude_outpoints: Vec<Outpoint> =
                issue_utxos.keys().map(|txo| txo.outpoint()).collect();
            let utxo = self._get_utxo(exclude_outpoints, Some(unspents.clone()), false)?;
            let outpoint = utxo.outpoint().to_string();
            issue_utxos.insert(utxo, *amount);

            let seal = ExplicitSeal::<RgbTxid>::from_str(&format!("opret1st:{outpoint}"))
                .map_err(InternalError::from)?;
            let seal = GenesisSeal::from(seal);

            builder = builder
                .add_fungible_state("assetOwner", seal, *amount)
                .expect("invalid global state data");
        }
        debug!(self.logger, "Issuing on UTXOs: {issue_utxos:?}");

        let contract = builder.issue_contract().expect("failure issuing contract");
        let asset_id = contract.contract_id().to_string();
        let validated_contract = contract
            .validate(&mut self._blockchain_resolver()?)
            .expect("internal error: failed validating self-issued contract");
        runtime
            .import_contract(validated_contract, &mut self._blockchain_resolver()?)
            .expect("failure importing issued contract");

        let asset = self._add_asset_to_db(
            asset_id.clone(),
            &AssetSchema::Nia,
            Some(created_at),
            spec.details().map(|d| d.to_string()),
            settled,
            name,
            precision,
            Some(ticker),
            created_at,
            None,
        )?;
        let batch_transfer = DbBatchTransferActMod {
            status: ActiveValue::Set(TransferStatus::Settled),
            expiration: ActiveValue::Set(None),
            created_at: ActiveValue::Set(created_at),
            min_confirmations: ActiveValue::Set(0),
            ..Default::default()
        };
        let batch_transfer_idx = self.database.set_batch_transfer(batch_transfer)?;
        let asset_transfer = DbAssetTransferActMod {
            user_driven: ActiveValue::Set(true),
            batch_transfer_idx: ActiveValue::Set(batch_transfer_idx),
            asset_id: ActiveValue::Set(Some(asset_id)),
            ..Default::default()
        };
        let asset_transfer_idx = self.database.set_asset_transfer(asset_transfer)?;
        let transfer = DbTransferActMod {
            asset_transfer_idx: ActiveValue::Set(asset_transfer_idx),
            amount: ActiveValue::Set(settled.to_string()),
            incoming: ActiveValue::Set(true),
            ..Default::default()
        };
        self.database.set_transfer(transfer)?;
        for (utxo, amount) in issue_utxos {
            let db_coloring = DbColoringActMod {
                txo_idx: ActiveValue::Set(utxo.idx),
                asset_transfer_idx: ActiveValue::Set(asset_transfer_idx),
                r#type: ActiveValue::Set(ColoringType::Issue),
                amount: ActiveValue::Set(amount.to_string()),
                ..Default::default()
            };
            self.database.set_coloring(db_coloring)?;
        }

        let asset = AssetNIA::get_asset_details(self, &asset, None, None, None, None, None, None)?;

        self.update_backup_info(false)?;

        info!(self.logger, "Issue asset NIA completed");
        Ok(asset)
    }

    fn _new_token_data(
        &self,
        index: TokenIndex,
        media_data: &Option<(Attachment, Media)>,
        attachments: BTreeMap<u8, Attachment>,
    ) -> TokenData {
        TokenData {
            index,
            media: media_data
                .as_ref()
                .map(|(attachment, _)| attachment.clone()),
            attachments: Confined::try_from(attachments.clone()).unwrap(),
            ..Default::default()
        }
    }

    /// Issue a new RGB UDA asset with the provided `ticker`, `name`, optional `details` and
    /// `precision`, then return it.
    ///
    /// An optional `media_file_path` containing the path to a media file can be provided. Its hash
    /// and mime type will be encoded in the contract.
    ///
    /// An optional `attachments_file_paths` containing paths to extra media files can be provided.
    /// Their hash and mime type will be encoded in the contract.
    pub fn issue_asset_uda(
        &self,
        online: Online,
        ticker: String,
        name: String,
        details: Option<String>,
        precision: u8,
<<<<<<< HEAD
        media_file_path: Option<String>,
        attachments_file_paths: Vec<String>,
    ) -> Result<AssetUDA, Error> {
=======
        amounts: Vec<u64>,
        file_path: Option<String>,
        exact_expiry: bool,
    ) -> Result<AssetCFA, Error> {
>>>>>>> c71580dd
        info!(
            self.logger,
            "Issuing UDA asset with ticker '{}' name '{}' precision '{}'...",
            ticker,
            name,
            precision,
        );
        self._check_online(online)?;

        if attachments_file_paths.len() > MAX_ATTACHMENTS {
            return Err(Error::InvalidAttachments {
                details: format!("no more than {MAX_ATTACHMENTS} attachments are supported"),
            });
        }

        let settled = 1;

        let mut db_data = self.database.get_db_data(false)?;
        self._handle_expired_transfers(&mut db_data, exact_expiry)?;

        let mut unspents: Vec<LocalUnspent> = self.database.get_rgb_allocations(
            self.database.get_unspent_txos(db_data.txos)?,
            None,
            None,
            None,
        )?;
        unspents.retain(|u| {
            !(u.rgb_allocations
                .iter()
                .any(|a| !a.incoming && a.status.waiting_counterparty()))
        });

        let created_at = now().unix_timestamp();
        let created = Timestamp::from(created_at);
        let terms = RicardianContract::default();

        let details_obj = if let Some(details) = &details {
            Some(self._check_details(details.clone())?)
        } else {
            None
        };
        let ticker_obj = self._check_ticker(ticker.clone())?;
        let spec = DivisibleAssetSpec {
            naming: AssetNaming {
                ticker: ticker_obj.clone(),
                name: self._check_name(name.clone())?,
                details: details_obj,
            },
            precision: self._check_precision(precision)?,
        };

        let issue_utxo = self._get_utxo(vec![], Some(unspents.clone()), false)?;
        let outpoint = issue_utxo.outpoint().to_string();
        debug!(self.logger, "Issuing on UTXO: {issue_utxo:?}");

        let seal = ExplicitSeal::<RgbTxid>::from_str(&format!("opret1st:{outpoint}"))
            .map_err(InternalError::from)?;
        let seal = GenesisSeal::from(seal);

        let index_int = 0;
        let index = TokenIndex::from_inner(index_int);

        let fraction = OwnedFraction::from_inner(1);
        let allocation = Allocation::with(index, fraction);

        let media_data = if let Some(media_file_path) = &media_file_path {
            Some(self._file_details(media_file_path)?)
        } else {
            None
        };

        let mut attachments = BTreeMap::new();
        let mut media_attachments = HashMap::new();
        for (idx, attachment_file_path) in attachments_file_paths.iter().enumerate() {
            let (attachment, media) = self._file_details(attachment_file_path)?;
            attachments.insert(idx as u8, attachment);
            media_attachments.insert(idx as u8, media);
        }

        #[cfg(test)]
        let token_data = test::mock_token_data(self, index, &media_data, attachments);
        #[cfg(not(test))]
        let token_data = self._new_token_data(index, &media_data, attachments);

        let token = TokenLight {
            index: index_int,
            media: media_data.as_ref().map(|(_, media)| media.clone()),
            attachments: media_attachments.clone(),
            ..Default::default()
        };

        let mut runtime = self._rgb_runtime()?;
        let builder = ContractBuilder::with(rgb21(), uda_schema(), uda_rgb21())
            .map_err(InternalError::from)?
            .set_chain(runtime.chain())
            .add_global_state("spec", spec)
            .expect("invalid spec")
            .add_global_state("created", created)
            .expect("invalid created")
            .add_global_state("terms", terms)
            .expect("invalid terms")
            .add_data_state("assetOwner", seal, allocation)
            .expect("invalid global state data")
            .add_global_state("tokens", token_data)
            .expect("invalid tokens");

        let contract = builder.issue_contract().expect("failure issuing contract");
        let asset_id = contract.contract_id().to_string();
        let validated_contract = contract
            .clone()
            .validate(&mut self._blockchain_resolver()?)
            .expect("internal error: failed validating self-issued contract");
        runtime
            .import_contract(validated_contract, &mut self._blockchain_resolver()?)
            .expect("failure importing issued contract");

        if let Some((_, media)) = &media_data {
            self._copy_media_and_save(media_file_path.unwrap(), media)?;
        }
        for (idx, attachment_file_path) in attachments_file_paths.into_iter().enumerate() {
            let media = media_attachments.get(&(idx as u8)).unwrap();
            self._copy_media_and_save(attachment_file_path, media)?;
        }

        let asset = self._add_asset_to_db(
            asset_id.clone(),
            &AssetSchema::Uda,
            Some(created_at),
            details.clone(),
            settled as u64,
            name.clone(),
            precision,
            Some(ticker.clone()),
            created_at,
            None,
        )?;
        let batch_transfer = DbBatchTransferActMod {
            status: ActiveValue::Set(TransferStatus::Settled),
            expiration: ActiveValue::Set(None),
            created_at: ActiveValue::Set(created_at),
            min_confirmations: ActiveValue::Set(0),
            ..Default::default()
        };
        let batch_transfer_idx = self.database.set_batch_transfer(batch_transfer)?;
        let asset_transfer = DbAssetTransferActMod {
            user_driven: ActiveValue::Set(true),
            batch_transfer_idx: ActiveValue::Set(batch_transfer_idx),
            asset_id: ActiveValue::Set(Some(asset_id.clone())),
            ..Default::default()
        };
        let asset_transfer_idx = self.database.set_asset_transfer(asset_transfer)?;
        let transfer = DbTransferActMod {
            asset_transfer_idx: ActiveValue::Set(asset_transfer_idx),
            amount: ActiveValue::Set(settled.to_string()),
            incoming: ActiveValue::Set(true),
            ..Default::default()
        };
        self.database.set_transfer(transfer)?;
        let db_coloring = DbColoringActMod {
            txo_idx: ActiveValue::Set(issue_utxo.idx),
            asset_transfer_idx: ActiveValue::Set(asset_transfer_idx),
            r#type: ActiveValue::Set(ColoringType::Issue),
            amount: ActiveValue::Set(settled.to_string()),
            ..Default::default()
        };
        self.database.set_coloring(db_coloring)?;
        let db_token = DbTokenActMod {
            asset_idx: ActiveValue::Set(asset.idx),
            index: ActiveValue::Set(index_int),
            embedded_media: ActiveValue::Set(false),
            reserves: ActiveValue::Set(false),
            ..Default::default()
        };
        let token_idx = self.database.set_token(db_token)?;
        if let Some((_, media)) = &media_data {
            self._save_token_media(token_idx, media.get_digest(), media.mime.clone(), None)?;
        }
        for (attachment_id, media) in media_attachments {
            self._save_token_media(
                token_idx,
                media.get_digest(),
                media.mime.clone(),
                Some(attachment_id),
            )?;
        }

        let asset =
            AssetUDA::get_asset_details(self, &asset, Some(token), None, None, None, None, None)?;

        self.update_backup_info(false)?;

        info!(self.logger, "Issue asset UDA completed");
        Ok(asset)
    }

    /// Issue a new RGB CFA asset with the provided `name`, optional `details`, `precision` and
    /// `amounts`, then return it.
    ///
    /// An optional `file_path` containing the path to a media file can be provided. Its hash and
    /// mime type will be encoded in the contract.
    ///
    /// At least 1 amount needs to be provided and the sum of all amounts cannot exceed the maximum
    /// `u64` value.
    ///
    /// If `amounts` contains more than 1 element, each one will be issued as a separate allocation
    /// for the same asset (on a separate UTXO that needs to be already available).
    pub fn issue_asset_cfa(
        &self,
        online: Online,
        name: String,
        details: Option<String>,
        precision: u8,
        amounts: Vec<u64>,
        file_path: Option<String>,
    ) -> Result<AssetCFA, Error> {
        info!(
            self.logger,
            "Issuing CFA asset with name '{}' precision '{}' amounts '{:?}'...",
            name,
            precision,
            amounts
        );
        self._check_online(online)?;

        let settled = self._get_total_issue_amount(&amounts)?;

        let mut db_data = self.database.get_db_data(false)?;
        self._handle_expired_transfers(&mut db_data)?;

        let mut unspents: Vec<LocalUnspent> = self.database.get_rgb_allocations(
            self.database.get_unspent_txos(db_data.txos)?,
            None,
            None,
            None,
        )?;
        unspents.retain(|u| {
            !(u.rgb_allocations
                .iter()
                .any(|a| !a.incoming && a.status.waiting_counterparty()))
        });

        let created_at = now().unix_timestamp();
        let created = Timestamp::from(created_at);
        let terms = RicardianContract::default();
        let media_data = if let Some(file_path) = &file_path {
            Some(self._file_details(file_path)?)
        } else {
            None
        };
        let data = ContractData {
            terms,
            media: media_data
                .as_ref()
                .map(|(attachment, _)| attachment.clone()),
        };
        let precision_state = self._check_precision(precision)?;
        let name_state = self._check_name(name.clone())?;

        let mut runtime = self._rgb_runtime()?;
        let mut builder = ContractBuilder::with(rgb25(), cfa_schema(), cfa_rgb25())
            .map_err(InternalError::from)?
            .set_chain(runtime.chain())
            .add_global_state("name", name_state)
            .expect("invalid name")
            .add_global_state("precision", precision_state)
            .expect("invalid precision")
            .add_global_state("data", data)
            .expect("invalid data")
            .add_global_state("created", created)
            .expect("invalid created")
            .add_global_state("issuedSupply", Amount::from(settled))
            .expect("invalid issuedSupply");

        if let Some(details) = &details {
            builder = builder
                .add_global_state("details", self._check_details(details.clone())?)
                .expect("invalid details");
        };

        let mut issue_utxos: HashMap<DbTxo, u64> = HashMap::new();
        for amount in &amounts {
            let exclude_outpoints: Vec<Outpoint> =
                issue_utxos.keys().map(|txo| txo.outpoint()).collect();
            let utxo = self._get_utxo(exclude_outpoints, Some(unspents.clone()), false)?;
            let outpoint = utxo.outpoint().to_string();
            issue_utxos.insert(utxo, *amount);

            let seal = ExplicitSeal::<RgbTxid>::from_str(&format!("opret1st:{outpoint}"))
                .map_err(InternalError::from)?;
            let seal = GenesisSeal::from(seal);

            builder = builder
                .add_fungible_state("assetOwner", seal, *amount)
                .expect("invalid global state data");
        }
        debug!(self.logger, "Issuing on UTXOs: {issue_utxos:?}");

        let contract = builder.issue_contract().expect("failure issuing contract");
        let asset_id = contract.contract_id().to_string();
        let validated_contract = contract
            .validate(&mut self._blockchain_resolver()?)
            .expect("internal error: failed validating self-issued contract");
        runtime
            .import_contract(validated_contract, &mut self._blockchain_resolver()?)
            .expect("failure importing issued contract");

        let media_idx = if let Some(file_path) = file_path {
            let (_, media) = media_data.unwrap();
            Some(self._copy_media_and_save(file_path, &media)?)
        } else {
            None
        };

        let asset = self._add_asset_to_db(
            asset_id.clone(),
            &AssetSchema::Cfa,
            Some(created_at),
            details,
            settled,
            name,
            precision,
            None,
            created_at,
            media_idx,
        )?;
        let batch_transfer = DbBatchTransferActMod {
            status: ActiveValue::Set(TransferStatus::Settled),
            expiration: ActiveValue::Set(None),
            created_at: ActiveValue::Set(created_at),
            min_confirmations: ActiveValue::Set(0),
            ..Default::default()
        };
        let batch_transfer_idx = self.database.set_batch_transfer(batch_transfer)?;
        let asset_transfer = DbAssetTransferActMod {
            user_driven: ActiveValue::Set(true),
            batch_transfer_idx: ActiveValue::Set(batch_transfer_idx),
            asset_id: ActiveValue::Set(Some(asset_id)),
            ..Default::default()
        };
        let asset_transfer_idx = self.database.set_asset_transfer(asset_transfer)?;
        let transfer = DbTransferActMod {
            asset_transfer_idx: ActiveValue::Set(asset_transfer_idx),
            amount: ActiveValue::Set(settled.to_string()),
            incoming: ActiveValue::Set(true),
            ..Default::default()
        };
        self.database.set_transfer(transfer)?;
        for (utxo, amount) in issue_utxos {
            let db_coloring = DbColoringActMod {
                txo_idx: ActiveValue::Set(utxo.idx),
                asset_transfer_idx: ActiveValue::Set(asset_transfer_idx),
                r#type: ActiveValue::Set(ColoringType::Issue),
                amount: ActiveValue::Set(amount.to_string()),
                ..Default::default()
            };
            self.database.set_coloring(db_coloring)?;
        }

        let asset = AssetCFA::get_asset_details(self, &asset, None, None, None, None, None, None)?;

        self.update_backup_info(false)?;

        info!(self.logger, "Issue asset CFA completed");
        Ok(asset)
    }

    fn _get_asset_token(
        &self,
        asset_idx: i32,
        medias: &[DbMedia],
        tokens: &[DbToken],
        token_medias: &[DbTokenMedia],
    ) -> Result<Option<TokenLight>, InternalError> {
        Ok(
            if let Some(db_token) = tokens.iter().find(|t| t.asset_idx == asset_idx) {
                let mut media = None;
                let mut attachments = HashMap::new();
                let media_dir = self._media_dir();
                token_medias
                    .iter()
                    .filter(|tm| tm.token_idx == db_token.idx)
                    .for_each(|tm| {
                        let db_media = medias.iter().find(|m| m.idx == tm.media_idx).unwrap();
                        let media_tkn = Media::from_db_media(db_media, &media_dir);
                        if let Some(attachment_id) = tm.attachment_id {
                            attachments.insert(attachment_id, media_tkn);
                        } else {
                            media = Some(media_tkn);
                        }
                    });

                Some(TokenLight {
                    index: db_token.index,
                    ticker: db_token.ticker.clone(),
                    name: db_token.name.clone(),
                    details: db_token.details.clone(),
                    embedded_media: db_token.embedded_media,
                    media,
                    attachments,
                    reserves: db_token.reserves,
                })
            } else {
                None
            },
        )
    }

    fn _get_asset_medias(
        &self,
        media_idx: Option<i32>,
        token: Option<TokenLight>,
    ) -> Result<Vec<Media>, Error> {
        let mut asset_medias = vec![];
        if let Some(token) = token {
            if let Some(token_media) = token.media {
                asset_medias.push(token_media);
            }
            for (_, attachment_media) in token.attachments {
                asset_medias.push(attachment_media);
            }
        } else if let Some(media_idx) = media_idx {
            let db_media = self.database.get_media(media_idx)?.unwrap();
            asset_medias.push(Media::from_db_media(&db_media, self._media_dir()))
        }
        Ok(asset_medias)
    }

    /// List the known RGB assets.
    ///
    /// Providing an empty `filter_asset_schemas` will list assets for all schemas, otherwise only
    /// assets for the provided schemas will be listed.
    ///
    /// The returned `Assets` will have fields set to `None` for schemas that have not been
    /// requested.
    pub fn list_assets(&self, mut filter_asset_schemas: Vec<AssetSchema>) -> Result<Assets, Error> {
        info!(self.logger, "Listing assets...");
        if filter_asset_schemas.is_empty() {
            filter_asset_schemas = AssetSchema::VALUES.to_vec()
        }

        let batch_transfers = Some(self.database.iter_batch_transfers()?);
        let colorings = Some(self.database.iter_colorings()?);
        let txos = Some(self.database.iter_txos()?);
        let asset_transfers = Some(self.database.iter_asset_transfers()?);
        let transfers = Some(self.database.iter_transfers()?);
        let medias = Some(self.database.iter_media()?);

        let assets = self.database.iter_assets()?;
        let mut nia = None;
        let mut uda = None;
        let mut cfa = None;
        for schema in filter_asset_schemas {
            match schema {
                AssetSchema::Nia => {
                    nia = Some(
                        assets
                            .iter()
                            .filter(|a| a.schema == schema)
                            .map(|a| {
                                AssetNIA::get_asset_details(
                                    self,
                                    a,
                                    transfers.clone(),
                                    asset_transfers.clone(),
                                    batch_transfers.clone(),
                                    colorings.clone(),
                                    txos.clone(),
                                    medias.clone(),
                                )
                            })
                            .collect::<Result<Vec<AssetNIA>, Error>>()?,
                    );
                }
                AssetSchema::Uda => {
                    let tokens = self.database.iter_tokens()?;
                    let token_medias = self.database.iter_token_medias()?;
                    uda = Some(
                        assets
                            .iter()
                            .filter(|a| a.schema == schema)
                            .map(|a| {
                                AssetUDA::get_asset_details(
                                    self,
                                    a,
                                    self._get_asset_token(
                                        a.idx,
                                        &medias.clone().unwrap(),
                                        &tokens,
                                        &token_medias,
                                    )?,
                                    transfers.clone(),
                                    asset_transfers.clone(),
                                    batch_transfers.clone(),
                                    colorings.clone(),
                                    txos.clone(),
                                )
                            })
                            .collect::<Result<Vec<AssetUDA>, Error>>()?,
                    );
                }
                AssetSchema::Cfa => {
                    cfa = Some(
                        assets
                            .iter()
                            .filter(|a| a.schema == schema)
                            .map(|a| {
                                AssetCFA::get_asset_details(
                                    self,
                                    a,
                                    transfers.clone(),
                                    asset_transfers.clone(),
                                    batch_transfers.clone(),
                                    colorings.clone(),
                                    txos.clone(),
                                    medias.clone(),
                                )
                            })
                            .collect::<Result<Vec<AssetCFA>, Error>>()?,
                    );
                }
            }
        }

        info!(self.logger, "List assets completed");
        Ok(Assets { nia, uda, cfa })
    }

    fn _sync_if_online(&self, online: Option<Online>) -> Result<(), Error> {
        if let Some(online) = online {
            self._check_online(online)?;
            self._sync_wallet(&self.bdk_wallet)?;
        }
        Ok(())
    }

    /// List the Bitcoin [`Transaction`]s known to the wallet.
    pub fn list_transactions(&self, online: Option<Online>) -> Result<Vec<Transaction>, Error> {
        info!(self.logger, "Listing transactions...");

        self._sync_if_online(online)?;

        let mut create_utxos_txids = vec![];
        let mut drain_txids = vec![];
        let wallet_transactions = self.database.iter_wallet_transactions()?;
        for tx in wallet_transactions {
            match tx.r#type {
                WalletTransactionType::CreateUtxos => create_utxos_txids.push(tx.txid),
                WalletTransactionType::Drain => drain_txids.push(tx.txid),
            }
        }
        let rgb_send_txids: Vec<String> = self
            .database
            .iter_batch_transfers()?
            .into_iter()
            .filter_map(|t| t.txid)
            .collect();
        let transactions = self
            .bdk_wallet
            .list_transactions(false)
            .map_err(InternalError::from)?
            .into_iter()
            .map(|t| {
                let txid = t.txid.to_string();
                let transaction_type = if drain_txids.contains(&txid) {
                    TransactionType::Drain
                } else if create_utxos_txids.contains(&txid) {
                    TransactionType::CreateUtxos
                } else if rgb_send_txids.contains(&txid) {
                    TransactionType::RgbSend
                } else {
                    TransactionType::User
                };
                Transaction {
                    transaction_type,
                    txid,
                    received: t.received,
                    sent: t.sent,
                    fee: t.fee,
                    confirmation_time: t.confirmation_time,
                }
            })
            .collect();
        info!(self.logger, "List transactions completed");
        Ok(transactions)
    }

    /// List the RGB [`Transfer`]s known to the wallet.
    ///
    /// When an `asset_id` is not provided, return transfers that are not connected to a specific
    /// asset.
    pub fn list_transfers(&self, asset_id: Option<String>) -> Result<Vec<Transfer>, Error> {
        if let Some(asset_id) = &asset_id {
            info!(self.logger, "Listing transfers for asset '{}'...", asset_id);
            self.database.check_asset_exists(asset_id.clone())?;
        } else {
            info!(self.logger, "Listing transfers...");
        }
        let db_data = self.database.get_db_data(false)?;
        let asset_transfer_ids: Vec<i32> = db_data
            .asset_transfers
            .iter()
            .filter(|t| t.asset_id == asset_id)
            .filter(|t| t.user_driven)
            .map(|t| t.idx)
            .collect();
        let transfers: Vec<Transfer> = db_data
            .transfers
            .into_iter()
            .filter(|t| asset_transfer_ids.contains(&t.asset_transfer_idx))
            .map(|t| {
                let (asset_transfer, batch_transfer) =
                    t.related_transfers(&db_data.asset_transfers, &db_data.batch_transfers)?;
                let tte_data = self.database.get_transfer_transport_endpoints_data(t.idx)?;
                Ok(Transfer::from_db_transfer(
                    &t,
                    self.database.get_transfer_data(
                        &t,
                        &asset_transfer,
                        &batch_transfer,
                        &db_data.txos,
                        &db_data.colorings,
                    )?,
                    tte_data
                        .iter()
                        .map(|(tte, ce)| {
                            TransferTransportEndpoint::from_db_transfer_transport_endpoint(tte, ce)
                        })
                        .collect(),
                ))
            })
            .collect::<Result<Vec<Transfer>, Error>>()?;

        info!(self.logger, "List transfers completed");
        Ok(transfers)
    }

    /// List the [`Unspent`]s known to the wallet.
    ///
    /// If `settled` is true only show settled RGB allocations, if false also show pending RGB
    /// allocations.
    pub fn list_unspents(
        &self,
        online: Option<Online>,
        settled_only: bool,
    ) -> Result<Vec<Unspent>, Error> {
        info!(self.logger, "Listing unspents...");

        self._sync_if_online(online)?;

        let db_data = self.database.get_db_data(true)?;

        let mut allocation_txos = self.database.get_unspent_txos(db_data.txos.clone())?;
        let spent_txos_ids: Vec<i32> = db_data
            .txos
            .clone()
            .into_iter()
            .filter(|t| t.spent)
            .map(|u| u.idx)
            .collect();
        let waiting_confs_batch_transfer_ids: Vec<i32> = db_data
            .batch_transfers
            .clone()
            .into_iter()
            .filter(|t| t.waiting_confirmations())
            .map(|t| t.idx)
            .collect();
        let waiting_confs_transfer_ids: Vec<i32> = db_data
            .asset_transfers
            .clone()
            .into_iter()
            .filter(|t| waiting_confs_batch_transfer_ids.contains(&t.batch_transfer_idx))
            .map(|t| t.idx)
            .collect();
        let almost_spent_txos_ids: Vec<i32> = db_data
            .colorings
            .clone()
            .into_iter()
            .filter(|c| {
                waiting_confs_transfer_ids.contains(&c.asset_transfer_idx)
                    && spent_txos_ids.contains(&c.txo_idx)
            })
            .map(|c| c.txo_idx)
            .collect();
        let mut spent_txos = db_data
            .txos
            .into_iter()
            .filter(|t| almost_spent_txos_ids.contains(&t.idx))
            .collect();
        allocation_txos.append(&mut spent_txos);

        let mut txos_allocations = self.database.get_rgb_allocations(
            allocation_txos,
            Some(db_data.colorings),
            Some(db_data.batch_transfers),
            Some(db_data.asset_transfers),
        )?;

        txos_allocations
            .iter_mut()
            .for_each(|t| t.rgb_allocations.retain(|a| a.settled() || a.future()));

        let mut unspents: Vec<Unspent> = txos_allocations.into_iter().map(Unspent::from).collect();

        if settled_only {
            unspents
                .iter_mut()
                .for_each(|u| u.rgb_allocations.retain(|a| a.settled));
        }

        let mut internal_unspents: Vec<Unspent> =
            self._internal_unspents()?.map(Unspent::from).collect();

        unspents.append(&mut internal_unspents);

        info!(self.logger, "List unspents completed");
        Ok(unspents)
    }

    /// List the Bitcoin unspents of the vanilla wallet, using BDK's objects, filtered by
    /// `min_confirmations`.
    ///
    /// <div class="warning">This method is meant for special usage, for most cases the method
    /// <code>list_unspents</code> is sufficient</div>
    pub fn list_unspents_vanilla(
        &self,
        online: Online,
        min_confirmations: u8,
    ) -> Result<Vec<LocalUtxo>, Error> {
        self._check_online(online)?;
        self._sync_wallet(&self.bdk_wallet)?;

        let unspents = self._internal_unspents()?;

        if min_confirmations > 0 {
            unspents
                .filter_map(
                    |u| match self._get_tx_details(u.outpoint.txid.to_string(), None) {
                        Ok(tx_details) => {
                            if tx_details.get("confirmations").is_some()
                                && tx_details["confirmations"]
                                    .as_u64()
                                    .expect("confirmations to be a valid u64 number")
                                    >= min_confirmations as u64
                            {
                                Some(Ok(u))
                            } else {
                                None
                            }
                        }
                        Err(_e) => Some(Err(InternalError::Unexpected.into())),
                    },
                )
                .collect::<Result<Vec<LocalUtxo>, Error>>()
        } else {
            Ok(unspents.collect())
        }
    }

    fn _get_signed_psbt(&self, transfer_dir: PathBuf) -> Result<BdkPsbt, Error> {
        let psbt_file = transfer_dir.join(SIGNED_PSBT_FILE);
        let psbt_str = fs::read_to_string(psbt_file)?;
        Ok(BdkPsbt::from_str(&psbt_str)?)
    }

    fn _fail_batch_transfer_if_no_endpoints(
        &self,
        batch_transfer: &DbBatchTransfer,
        transfer_transport_endpoints_data: &Vec<(DbTransferTransportEndpoint, DbTransportEndpoint)>,
    ) -> Result<bool, Error> {
        if transfer_transport_endpoints_data.is_empty() {
            self._fail_batch_transfer(batch_transfer)?;
            return Ok(true);
        }

        Ok(false)
    }

    fn _refuse_consignment(
        &self,
        proxy_url: String,
        recipient_id: String,
        updated_batch_transfer: &mut DbBatchTransferActMod,
    ) -> Result<Option<DbBatchTransfer>, Error> {
        debug!(
            self.logger,
            "Refusing invalid consignment for {recipient_id}"
        );
        let nack_res = self
            .rest_client
            .clone()
            .post_ack(&proxy_url, recipient_id, false)?;
        debug!(self.logger, "Consignment NACK response: {:?}", nack_res);
        updated_batch_transfer.status = ActiveValue::Set(TransferStatus::Failed);
        Ok(Some(
            self.database
                .update_batch_transfer(updated_batch_transfer)?,
        ))
    }

    /// Extract the metadata of a new RGB asset and save the asset into the DB.
    ///
    /// <div class="warning">This method is meant for special usage and is normally not needed, use
    /// it only if you know what you're doing</div>
    pub fn save_new_asset(
        &self,
        runtime: &mut RgbRuntime,
        asset_schema: &AssetSchema,
        contract_id: ContractId,
    ) -> Result<(), Error> {
        let contract_iface = self._get_contract_iface(runtime, asset_schema, contract_id)?;

        let timestamp = self._get_asset_timestamp(&contract_iface)?;
        let (name, precision, issued_supply, ticker, details, media_idx, token) =
            match &asset_schema {
                AssetSchema::Nia => {
                    let iface_nia = Rgb20::from(contract_iface.clone());
                    let spec = iface_nia.spec();
                    let ticker = spec.ticker().to_string();
                    let name = spec.name().to_string();
                    let details = spec.details().map(|d| d.to_string());
                    let precision = spec.precision.into();
                    let issued_supply = iface_nia.total_issued_supply().into();
                    let media_idx = if let Some(attachment) = iface_nia.contract_data().media {
                        Some(self._get_or_insert_media(
                            hex::encode(attachment.digest),
                            attachment.ty.to_string(),
                        )?)
                    } else {
                        None
                    };
                    (
                        name,
                        precision,
                        issued_supply,
                        Some(ticker),
                        details,
                        media_idx,
                        None,
                    )
                }
                AssetSchema::Uda => {
                    let iface_uda = Rgb21::from(contract_iface.clone());
                    let spec = iface_uda.spec();
                    let ticker = spec.ticker().to_string();
                    let name = spec.name().to_string();
                    let details = spec.details().map(|d| d.to_string());
                    let precision = spec.precision.into();
                    let issued_supply = 1;
                    let token_full = self._get_uda_token(contract_iface.clone())?;
                    (
                        name,
                        precision,
                        issued_supply,
                        Some(ticker),
                        details,
                        None,
                        token_full,
                    )
                }
                AssetSchema::Cfa => {
                    let iface_cfa = Rgb25::from(contract_iface.clone());
                    let name = iface_cfa.name().to_string();
                    let details = iface_cfa.details().map(|d| d.to_string());
                    let precision = iface_cfa.precision().into();
                    let issued_supply = iface_cfa.total_issued_supply().into();
                    let media_idx = if let Some(attachment) = iface_cfa.contract_data().media {
                        Some(self._get_or_insert_media(
                            hex::encode(attachment.digest),
                            attachment.ty.to_string(),
                        )?)
                    } else {
                        None
                    };
                    (
                        name,
                        precision,
                        issued_supply,
                        None,
                        details,
                        media_idx,
                        None,
                    )
                }
            };

        let db_asset = self._add_asset_to_db(
            contract_id.to_string(),
            asset_schema,
            None,
            details,
            issued_supply,
            name,
            precision,
            ticker,
            timestamp,
            media_idx,
        )?;

        if let Some(token) = token {
            let db_token = DbTokenActMod {
                asset_idx: ActiveValue::Set(db_asset.idx),
                index: ActiveValue::Set(token.index),
                ticker: ActiveValue::Set(token.ticker),
                name: ActiveValue::Set(token.name),
                details: ActiveValue::Set(token.details),
                embedded_media: ActiveValue::Set(token.embedded_media.is_some()),
                reserves: ActiveValue::Set(token.reserves.is_some()),
                ..Default::default()
            };
            let token_idx = self.database.set_token(db_token)?;

            if let Some(media) = &token.media {
                self._save_token_media(token_idx, media.get_digest(), media.mime.clone(), None)?;
            }
            for (attachment_id, media) in token.attachments {
                self._save_token_media(
                    token_idx,
                    media.get_digest(),
                    media.mime.clone(),
                    Some(attachment_id),
                )?;
            }
        }

        self.update_backup_info(false)?;

        Ok(())
    }

    fn _wait_consignment(
        &self,
        batch_transfer: &DbBatchTransfer,
        db_data: &DbData,
    ) -> Result<Option<DbBatchTransfer>, Error> {
        debug!(self.logger, "Waiting consignment...");

        let batch_transfer_data =
            batch_transfer.get_transfers(&db_data.asset_transfers, &db_data.transfers)?;
        let (asset_transfer, transfer) =
            self.database.get_incoming_transfer(&batch_transfer_data)?;
        let recipient_id = transfer
            .recipient_id
            .clone()
            .expect("transfer should have a recipient ID");
        debug!(self.logger, "Recipient ID: {recipient_id}");

        // check if a consignment has been posted
        let tte_data = self
            .database
            .get_transfer_transport_endpoints_data(transfer.idx)?;
        if self._fail_batch_transfer_if_no_endpoints(batch_transfer, &tte_data)? {
            return Ok(None);
        }
        let mut proxy_res = None;
        for (transfer_transport_endpoint, transport_endpoint) in tte_data {
            let consignment_res = self
                .rest_client
                .clone()
                .get_consignment(&transport_endpoint.endpoint, recipient_id.clone());
            if consignment_res.is_err() {
                debug!(
                    self.logger,
                    "Consignment GET response error: {:?}", &consignment_res
                );
                info!(
                    self.logger,
                    "Skipping transport endpoint: {:?}", &transport_endpoint
                );
                continue;
            }
            let consignment_res = consignment_res.unwrap();
            #[cfg(test)]
            debug!(
                self.logger,
                "Consignment GET response: {:?}", consignment_res
            );

            if let Some(result) = consignment_res.result {
                proxy_res = Some((
                    result.consignment,
                    transport_endpoint.endpoint,
                    result.txid,
                    result.vout,
                ));
                let mut updated_transfer_transport_endpoint: DbTransferTransportEndpointActMod =
                    transfer_transport_endpoint.into();
                updated_transfer_transport_endpoint.used = ActiveValue::Set(true);
                self.database
                    .update_transfer_transport_endpoint(&mut updated_transfer_transport_endpoint)?;
                break;
            }
        }

        let (consignment, proxy_url, txid, vout) = if let Some(res) = proxy_res {
            (res.0, res.1, res.2, res.3)
        } else {
            return Ok(None);
        };

        let mut updated_batch_transfer: DbBatchTransferActMod = batch_transfer.clone().into();

        // write consignment
        let transfer_dir = self._transfers_dir().join(&recipient_id);
        let consignment_path = transfer_dir.join(CONSIGNMENT_RCV_FILE);
        fs::create_dir_all(transfer_dir)?;
        let consignment_bytes = general_purpose::STANDARD
            .decode(consignment)
            .map_err(InternalError::from)?;
        fs::write(consignment_path.clone(), consignment_bytes).expect("Unable to write file");

        let mut runtime = self._rgb_runtime()?;
        let bindle = Bindle::<RgbTransfer>::load(consignment_path).map_err(InternalError::from)?;
        let consignment: RgbTransfer = bindle.unbindle();
        let contract_id = consignment.contract_id();
        let asset_id = contract_id.to_string();

        // validate consignment
        if let Some(aid) = asset_transfer.asset_id.clone() {
            // check if asset transfer is connected to the asset we are actually receiving
            if aid != asset_id {
                error!(
                    self.logger,
                    "Received a different asset than the expected one"
                );
                return self._refuse_consignment(
                    proxy_url,
                    recipient_id,
                    &mut updated_batch_transfer,
                );
            }
        }

        debug!(self.logger, "Validating consignment...");
        let validated_consignment = match consignment
            .clone()
            .validate(&mut self._blockchain_resolver()?)
        {
            Ok(consignment) => consignment,
            Err(consignment) => consignment,
        };
        let validation_status = validated_consignment.into_validation_status().unwrap();
        let validity = validation_status.validity();
        debug!(self.logger, "Consignment validity: {:?}", validity);

        if validity == Validity::UnresolvedTransactions {
            warn!(
                self.logger,
                "Consignment contains unresolved TXIDs: {:?}", validation_status.unresolved_txids
            );
            return Ok(None);
        }
        if ![Validity::Valid, Validity::UnminedTerminals].contains(&validity) {
            error!(self.logger, "Consignment has an invalid status: {validity}");
            return self._refuse_consignment(proxy_url, recipient_id, &mut updated_batch_transfer);
        }

        let schema_id = consignment.schema_id().to_string();
        let asset_schema = AssetSchema::from_schema_id(schema_id)?;

        // add asset info to transfer if missing
        if asset_transfer.asset_id.is_none() {
            // check if asset is known
            let exists_check = self.database.check_asset_exists(asset_id.clone());
            if exists_check.is_err() {
                // unknown asset
                debug!(self.logger, "Registering contract...");
                let mut minimal_contract = consignment.clone().into_contract();
                minimal_contract.bundles = none!();
                minimal_contract.terminals = none!();
                let minimal_contract_validated =
                    match minimal_contract.validate(&mut self._blockchain_resolver()?) {
                        Ok(consignment) => consignment,
                        Err(consignment) => consignment,
                    };
                runtime
                    .import_contract(
                        minimal_contract_validated,
                        &mut self._blockchain_resolver()?,
                    )
                    .expect("failure importing received contract");
                debug!(self.logger, "Contract registered");

                let contract_iface =
                    self._get_contract_iface(&mut runtime, &asset_schema, contract_id)?;

                let mut attachments = vec![];
                match asset_schema {
                    AssetSchema::Nia => {
                        let iface_nia = Rgb20::from(contract_iface);
                        if let Some(attachment) = iface_nia.contract_data().media {
                            attachments.push(attachment)
                        }
                    }
                    AssetSchema::Uda => {
                        let uda_attachments = self._get_uda_attachments(contract_iface)?;
                        attachments.extend(uda_attachments)
                    }
                    AssetSchema::Cfa => {
                        let iface_cfa = Rgb25::from(contract_iface);
                        if let Some(attachment) = iface_cfa.contract_data().media {
                            attachments.push(attachment)
                        }
                    }
                };
                for attachment in attachments {
                    let digest = hex::encode(attachment.digest);
                    let media_path = self._media_dir().join(&digest);
                    // download media only if file not already present
                    if !media_path.exists() {
                        let media_res = self
                            .rest_client
                            .clone()
                            .get_media(&proxy_url, digest.clone())?;
                        #[cfg(test)]
                        debug!(self.logger, "Media GET response: {:?}", media_res);
                        if let Some(media_res) = media_res.result {
                            let file_bytes = general_purpose::STANDARD
                                .decode(media_res)
                                .map_err(InternalError::from)?;
                            let file_hash: sha256::Hash = Sha256Hash::hash(&file_bytes[..]);
                            let actual_digest = hex::encode(file_hash.to_byte_array());
                            if digest != actual_digest {
                                error!(
                                    self.logger,
                                    "Attached file has a different hash than the one in the contract"
                                );
                                return self._refuse_consignment(
                                    proxy_url,
                                    recipient_id,
                                    &mut updated_batch_transfer,
                                );
                            }
                            fs::write(&media_path, file_bytes)?;
                        } else {
                            error!(
                                self.logger,
                                "Cannot find the media file but the contract defines one"
                            );
                            return self._refuse_consignment(
                                proxy_url,
                                recipient_id,
                                &mut updated_batch_transfer,
                            );
                        }
                    }
                }

                self.save_new_asset(&mut runtime, &asset_schema, contract_id)?;
            }

            let mut updated_asset_transfer: DbAssetTransferActMod = asset_transfer.clone().into();
            updated_asset_transfer.asset_id = ActiveValue::Set(Some(asset_id.clone()));
            self.database
                .update_asset_transfer(&mut updated_asset_transfer)?;
        }

        let mut amount = 0;
        let known_concealed = if transfer.recipient_type == Some(RecipientType::Blind) {
            Some(SecretSeal::from_str(&recipient_id).expect("saved recipient ID is invalid"))
        } else {
            None
        };
        if let Some(anchored_bundle) = consignment
            .anchored_bundles()
            .find(|ab| ab.anchor.txid.to_string() == txid)
        {
            'outer: for bundle_item in anchored_bundle.bundle.values() {
                if let Some(transition) = &bundle_item.transition {
                    for assignment in transition.assignments.values() {
                        for fungible_assignment in assignment.as_fungible() {
                            if let Assign::ConfidentialSeal { seal, state } = fungible_assignment {
                                if Some(*seal) == known_concealed {
                                    amount = state.value.as_u64();
                                    break 'outer;
                                }
                            };
                            if let Assign::Revealed { seal, state } = fungible_assignment {
                                if seal.txid == TxPtr::WitnessTx
                                    && Some(seal.vout.into_u32()) == vout
                                {
                                    amount = state.value.as_u64();
                                    break 'outer;
                                }
                            };
                        }
                        for structured_assignment in assignment.as_structured() {
                            if let Assign::ConfidentialSeal { seal, .. } = structured_assignment {
                                if Some(*seal) == known_concealed {
                                    amount = 1;
                                    break 'outer;
                                }
                            }
                            if let Assign::Revealed { seal, .. } = structured_assignment {
                                if seal.txid == TxPtr::WitnessTx
                                    && Some(seal.vout.into_u32()) == vout
                                {
                                    amount = 1;
                                    break 'outer;
                                }
                            };
                        }
                    }
                }
            }
        }

        if amount == 0 {
            error!(
                self.logger,
                "Cannot find any receiving allocation with positive amount"
            );
            return self._refuse_consignment(proxy_url, recipient_id, &mut updated_batch_transfer);
        }

        debug!(
            self.logger,
            "Consignment is valid. Received '{}' of contract '{}'", amount, asset_id
        );

        let ack_res = self
            .rest_client
            .clone()
            .post_ack(&proxy_url, recipient_id, true)?;
        debug!(self.logger, "Consignment ACK response: {:?}", ack_res);

        let mut updated_transfer: DbTransferActMod = transfer.clone().into();
        updated_transfer.amount = ActiveValue::Set(amount.to_string());
        updated_transfer.vout = ActiveValue::Set(vout);
        self.database.update_transfer(&mut updated_transfer)?;

        if transfer.recipient_type == Some(RecipientType::Blind) {
            let transfer_colorings = db_data
                .colorings
                .clone()
                .into_iter()
                .filter(|c| {
                    c.asset_transfer_idx == asset_transfer.idx && c.r#type == ColoringType::Receive
                })
                .collect::<Vec<DbColoring>>()
                .first()
                .cloned();
            let transfer_coloring =
                transfer_colorings.expect("transfer should be connected to at least one coloring");
            let mut updated_coloring: DbColoringActMod = transfer_coloring.into();
            updated_coloring.amount = ActiveValue::Set(amount.to_string());
            self.database.update_coloring(updated_coloring)?;
        }

        updated_batch_transfer.txid = ActiveValue::Set(Some(txid));
        updated_batch_transfer.status = ActiveValue::Set(TransferStatus::WaitingConfirmations);

        Ok(Some(
            self.database
                .update_batch_transfer(&mut updated_batch_transfer)?,
        ))
    }

    fn _wait_ack(
        &self,
        batch_transfer: &DbBatchTransfer,
        db_data: &mut DbData,
    ) -> Result<Option<DbBatchTransfer>, Error> {
        debug!(self.logger, "Waiting ACK...");

        let mut batch_transfer_data =
            batch_transfer.get_transfers(&db_data.asset_transfers, &db_data.transfers)?;
        for asset_transfer_data in batch_transfer_data.asset_transfers_data.iter_mut() {
            for transfer in asset_transfer_data.transfers.iter_mut() {
                if transfer.ack.is_some() {
                    continue;
                }
                let tte_data = self
                    .database
                    .get_transfer_transport_endpoints_data(transfer.idx)?;
                if self._fail_batch_transfer_if_no_endpoints(batch_transfer, &tte_data)? {
                    return Ok(None);
                }
                let (_, transport_endpoint) = tte_data
                    .clone()
                    .into_iter()
                    .find(|(tte, _ce)| tte.used)
                    .expect("there should be 1 used TTE");
                let proxy_url = transport_endpoint.endpoint.clone();
                let recipient_id = transfer
                    .recipient_id
                    .clone()
                    .expect("transfer should have a recipient ID");
                debug!(self.logger, "Recipient ID: {recipient_id}");
                let ack_res = self.rest_client.clone().get_ack(&proxy_url, recipient_id)?;
                debug!(self.logger, "Consignment ACK/NACK response: {:?}", ack_res);

                if ack_res.result.is_some() {
                    let mut updated_transfer: DbTransferActMod = transfer.clone().into();
                    updated_transfer.ack = ActiveValue::Set(ack_res.result);
                    self.database.update_transfer(&mut updated_transfer)?;
                    transfer.ack = ack_res.result;
                }
            }
        }

        let mut updated_batch_transfer: DbBatchTransferActMod = batch_transfer.clone().into();
        let mut batch_transfer_transfers: Vec<DbTransfer> = vec![];
        batch_transfer_data
            .asset_transfers_data
            .iter()
            .for_each(|atd| batch_transfer_transfers.extend(atd.transfers.clone()));
        if batch_transfer_transfers
            .iter()
            .any(|t| t.ack == Some(false))
        {
            updated_batch_transfer.status = ActiveValue::Set(TransferStatus::Failed);
        } else if batch_transfer_transfers.iter().all(|t| t.ack == Some(true)) {
            let transfer_dir = self._transfers_dir().join(
                batch_transfer
                    .txid
                    .as_ref()
                    .expect("batch transfer should have a TXID"),
            );
            let signed_psbt = self._get_signed_psbt(transfer_dir)?;
            self._broadcast_psbt(signed_psbt)?;
            updated_batch_transfer.status = ActiveValue::Set(TransferStatus::WaitingConfirmations);
        } else {
            return Ok(None);
        }

        Ok(Some(
            self.database
                .update_batch_transfer(&mut updated_batch_transfer)?,
        ))
    }

    fn _wait_confirmations(
        &self,
        batch_transfer: &DbBatchTransfer,
        db_data: &DbData,
        incoming: bool,
    ) -> Result<Option<DbBatchTransfer>, Error> {
        debug!(self.logger, "Waiting confirmations...");
        let txid = batch_transfer
            .txid
            .clone()
            .expect("batch transfer should have a TXID");
        debug!(
            self.logger,
            "Getting details of transaction with ID '{}'...", txid
        );
        let tx_details = match self._get_tx_details(txid.clone(), None) {
            Ok(v) => Ok(v),
            Err(e) => {
                if e.to_string()
                    .contains("No such mempool or blockchain transaction")
                {
                    debug!(self.logger, "Cannot find transaction");
                    return Ok(None);
                } else {
                    Err(e)
                }
            }
        }?;
        debug!(
            self.logger,
            "Confirmations: {:?}",
            tx_details.get("confirmations")
        );

        if batch_transfer.min_confirmations > 0
            && (tx_details.get("confirmations").is_none()
                || tx_details["confirmations"]
                    .as_u64()
                    .expect("confirmations to be a valid u64 number")
                    < batch_transfer.min_confirmations as u64)
        {
            return Ok(None);
        }

        if incoming {
            let batch_transfer_data =
                batch_transfer.get_transfers(&db_data.asset_transfers, &db_data.transfers)?;
            let (asset_transfer, transfer) =
                self.database.get_incoming_transfer(&batch_transfer_data)?;
            let recipient_id = transfer
                .clone()
                .recipient_id
                .expect("transfer should have a recipient ID");
            debug!(self.logger, "Recipient ID: {recipient_id}");
            let transfer_dir = self._transfers_dir().join(recipient_id);
            let consignment_path = transfer_dir.join(CONSIGNMENT_RCV_FILE);
            let bindle =
                Bindle::<RgbTransfer>::load(consignment_path).map_err(InternalError::from)?;
            let consignment = bindle.unbindle();

            if transfer.recipient_type == Some(RecipientType::Witness) {
                self._sync_db_txos()?;
                let utxo = self
                    .database
                    .get_txo(Outpoint {
                        txid,
                        vout: transfer.vout.unwrap(),
                    })?
                    .expect("outpoint should be in the DB");

                let db_coloring = DbColoringActMod {
                    txo_idx: ActiveValue::Set(utxo.idx),
                    asset_transfer_idx: ActiveValue::Set(asset_transfer.idx),
                    r#type: ActiveValue::Set(ColoringType::Receive),
                    amount: ActiveValue::Set(transfer.amount),
                    ..Default::default()
                };
                self.database.set_coloring(db_coloring)?;
            }

            // accept consignment
            let consignment = consignment
                .validate(&mut self._blockchain_resolver()?)
                .unwrap_or_else(|c| c);
            let mut runtime = self._rgb_runtime()?;
            let force = false;
            let validation_status =
                runtime.accept_transfer(consignment, &mut self._blockchain_resolver()?, force)?;
            let validity = validation_status.validity();
            if !matches!(validity, Validity::Valid) {
                return Err(InternalError::Unexpected)?;
            }
        }

        let mut updated_batch_transfer: DbBatchTransferActMod = batch_transfer.clone().into();
        updated_batch_transfer.status = ActiveValue::Set(TransferStatus::Settled);
        let updated = self
            .database
            .update_batch_transfer(&mut updated_batch_transfer)?;

        Ok(Some(updated))
    }

    fn _wait_counterparty(
        &self,
        transfer: &DbBatchTransfer,
        db_data: &mut DbData,
        incoming: bool,
    ) -> Result<Option<DbBatchTransfer>, Error> {
        if incoming {
            self._wait_consignment(transfer, db_data)
        } else {
            self._wait_ack(transfer, db_data)
        }
    }

    fn _refresh_transfer(
        &self,
        transfer: &DbBatchTransfer,
        db_data: &mut DbData,
        filter: &Vec<RefreshFilter>,
    ) -> Result<Option<DbBatchTransfer>, Error> {
        debug!(self.logger, "Refreshing transfer: {:?}", transfer);
        let incoming = transfer.incoming(&db_data.asset_transfers, &db_data.transfers)?;
        if !filter.is_empty() {
            let requested = RefreshFilter {
                status: RefreshTransferStatus::try_from(transfer.status).expect("pending status"),
                incoming,
            };
            if !filter.contains(&requested) {
                return Ok(None);
            }
        }
        match transfer.status {
            TransferStatus::WaitingCounterparty => {
                self._wait_counterparty(transfer, db_data, incoming)
            }
            TransferStatus::WaitingConfirmations => {
                self._wait_confirmations(transfer, db_data, incoming)
            }
            _ => Ok(None),
        }
    }

    /// Update pending RGB transfers, based on their current status, and return true if any
    /// transfer has changed.
    ///
    /// An optional `asset_id` can be provided to refresh transfers related to a specific asset.
    ///
    /// Each item in the [`RefreshFilter`] vector defines transfers to be refreshed. Transfers not
    /// matching any provided filter are skipped. If the vector is empty, all transfers are
    /// refreshed.
    pub fn refresh(
        &self,
        online: Online,
        asset_id: Option<String>,
        filter: Vec<RefreshFilter>,
    ) -> Result<bool, Error> {
        if let Some(aid) = asset_id.clone() {
            info!(self.logger, "Refreshing asset {}...", aid);
            self.database.check_asset_exists(aid)?;
        } else {
            info!(self.logger, "Refreshing assets...");
        }
        self._check_online(online)?;

        let mut db_data = self.database.get_db_data(false)?;

        if asset_id.is_some() {
            let batch_transfers_ids: Vec<i32> = db_data
                .asset_transfers
                .iter()
                .filter(|t| t.asset_id == asset_id)
                .map(|t| t.batch_transfer_idx)
                .collect();
            db_data
                .batch_transfers
                .retain(|t| batch_transfers_ids.contains(&t.idx));
        };
        db_data.batch_transfers.retain(|t| t.pending());

        let mut transfers_changed = false;
        for transfer in db_data.batch_transfers.clone().into_iter() {
            if self
                ._refresh_transfer(&transfer, &mut db_data, &filter)?
                .is_some()
            {
                transfers_changed = true;
            }
        }

        if transfers_changed {
            self.update_backup_info(false)?;
        }

        info!(self.logger, "Refresh completed");
        Ok(transfers_changed)
    }

    fn _select_rgb_inputs(
        &self,
        asset_id: String,
        amount_needed: u64,
        unspents: Vec<LocalUnspent>,
        transfers: Option<Vec<DbTransfer>>,
        asset_transfers: Option<Vec<DbAssetTransfer>>,
        batch_transfers: Option<Vec<DbBatchTransfer>>,
        colorings: Option<Vec<DbColoring>>,
    ) -> Result<AssetSpend, Error> {
        fn cmp_localunspent_allocation_sum(a: &LocalUnspent, b: &LocalUnspent) -> Ordering {
            let a_sum: u64 = a.rgb_allocations.iter().map(|a| a.amount).sum();
            let b_sum: u64 = b.rgb_allocations.iter().map(|a| a.amount).sum();
            a_sum.cmp(&b_sum)
        }

        debug!(self.logger, "Selecting inputs for asset '{}'...", asset_id);
        let mut input_allocations: HashMap<DbTxo, u64> = HashMap::new();
        let mut amount_input_asset: u64 = 0;
        let mut mut_unspents = unspents;
        mut_unspents.sort_by(cmp_localunspent_allocation_sum);
        for unspent in mut_unspents {
            let asset_allocations: Vec<LocalRgbAllocation> = unspent
                .rgb_allocations
                .into_iter()
                .filter(|a| a.asset_id == Some(asset_id.clone()) && a.status.settled())
                .collect();
            if asset_allocations.is_empty() {
                continue;
            }
            let amount_allocation: u64 = asset_allocations.iter().map(|a| a.amount).sum();
            input_allocations.insert(unspent.utxo, amount_allocation);
            amount_input_asset += amount_allocation;
            if amount_input_asset >= amount_needed {
                break;
            }
        }
        if amount_input_asset < amount_needed {
            let ass_balance = self.database.get_asset_balance(
                asset_id.clone(),
                transfers,
                asset_transfers,
                batch_transfers,
                colorings,
                None,
            )?;
            if ass_balance.future < amount_needed {
                return Err(Error::InsufficientTotalAssets { asset_id });
            }
            return Err(Error::InsufficientSpendableAssets { asset_id });
        }
        debug!(self.logger, "Asset input amount {:?}", amount_input_asset);
        let inputs: Vec<DbTxo> = input_allocations.clone().into_keys().collect();
        inputs
            .iter()
            .for_each(|t| debug!(self.logger, "Input outpoint '{}'", t.outpoint().to_string()));
        let txo_map: HashMap<i32, u64> = input_allocations
            .into_iter()
            .map(|(k, v)| (k.idx, v))
            .collect();
        let input_outpoints: Vec<BdkOutPoint> = inputs.into_iter().map(BdkOutPoint::from).collect();
        let change_amount = amount_input_asset - amount_needed;
        debug!(self.logger, "Asset change amount {:?}", change_amount);
        Ok(AssetSpend {
            txo_map,
            input_outpoints,
            change_amount,
        })
    }

    fn _prepare_psbt(
        &self,
        input_outpoints: Vec<BdkOutPoint>,
        witness_recipients: &Vec<(ScriptBuf, u64)>,
        fee_rate: f32,
    ) -> Result<BdkPsbt, Error> {
        let mut builder = self.bdk_wallet.build_tx();
        builder
            .add_utxos(&input_outpoints)
            .map_err(InternalError::from)?
            .manually_selected_only()
            .fee_rate(FeeRate::from_sat_per_vb(fee_rate))
            .ordering(bdk::wallet::tx_builder::TxOrdering::Untouched);
        for (script_buf, amount_sat) in witness_recipients {
            builder.add_recipient(script_buf.clone(), *amount_sat);
        }
        builder
            .drain_to(self._get_new_address().script_pubkey())
            .add_data(&[1]);

        Ok(builder
            .finish()
            .map_err(|e| match e {
                bdk::Error::InsufficientFunds { needed, available } => {
                    Error::InsufficientBitcoins { needed, available }
                }
                _ => Error::from(InternalError::from(e)),
            })?
            .0)
    }

    fn _try_prepare_psbt(
        &self,
        input_unspents: &[LocalUnspent],
        all_inputs: &mut Vec<BdkOutPoint>,
        witness_recipients: &Vec<(ScriptBuf, u64)>,
        fee_rate: f32,
    ) -> Result<BdkPsbt, Error> {
        let psbt = loop {
            break match self._prepare_psbt(all_inputs.clone(), witness_recipients, fee_rate) {
                Ok(psbt) => psbt,
                Err(Error::InsufficientBitcoins { .. }) => {
                    let used_txos: Vec<Outpoint> =
                        all_inputs.clone().into_iter().map(|o| o.into()).collect();
                    if let Some(a) = self
                        ._get_available_allocations(
                            input_unspents.to_vec(),
                            used_txos.clone(),
                            Some(0),
                        )?
                        .pop()
                    {
                        all_inputs.push(a.utxo.into());
                        continue;
                    } else {
                        return Err(self._detect_btc_unspendable_err()?);
                    }
                }
                Err(e) => return Err(e),
            };
        };
        Ok(psbt)
    }

    fn _get_change_utxo(
        &self,
        change_utxo_option: &mut Option<DbTxo>,
        change_utxo_idx: &mut Option<i32>,
        input_outpoints: Vec<OutPoint>,
        unspents: Vec<LocalUnspent>,
    ) -> Result<DbTxo, Error> {
        if change_utxo_option.is_none() {
            let change_utxo = self._get_utxo(
                input_outpoints.into_iter().map(|t| t.into()).collect(),
                Some(unspents),
                true,
            )?;
            debug!(
                self.logger,
                "Change outpoint '{}'",
                change_utxo.outpoint().to_string()
            );
            *change_utxo_idx = Some(change_utxo.idx);
            *change_utxo_option = Some(change_utxo);
        }
        Ok(change_utxo_option.clone().unwrap())
    }

    fn _prepare_rgb_psbt(
        &self,
        psbt: &mut PartiallySignedTransaction,
        input_outpoints: Vec<OutPoint>,
        transfer_info_map: BTreeMap<String, InfoAssetTransfer>,
        transfer_dir: PathBuf,
        donation: bool,
        unspents: Vec<LocalUnspent>,
        runtime: &mut RgbRuntime,
        min_confirmations: u8,
    ) -> Result<(), Error> {
        let mut change_utxo_option = None;
        let mut change_utxo_idx = None;

        let prev_outputs = psbt
            .unsigned_tx
            .input
            .iter()
            .map(|txin| txin.previous_output)
            .map(|outpoint| RgbOutpoint::new(outpoint.txid.to_byte_array().into(), outpoint.vout))
            .collect::<Vec<_>>();
        let outputs = psbt.unsigned_tx.output.clone();
        let mut all_transitions: HashMap<ContractId, Transition> = HashMap::new();
        let mut asset_beneficiaries: BTreeMap<String, Vec<BuilderSeal<ChainBlindSeal>>> = bmap![];
        let assignment_name = FieldName::from("beneficiary");
        for (asset_id, transfer_info) in transfer_info_map.clone() {
            let change_amount = transfer_info.asset_spend.change_amount;
            let iface = transfer_info.asset_iface.to_typename();
            let contract_id = ContractId::from_str(&asset_id).expect("invalid contract ID");
            let mut asset_transition_builder =
                runtime.transition_builder(contract_id, iface.clone(), None::<&str>)?;
            let assignment_id = asset_transition_builder
                .assignments_type(&assignment_name)
                .ok_or(InternalError::Unexpected)?;

            let mut uda_state = None;
            for (opout, state) in
                runtime.state_for_outpoints(contract_id, prev_outputs.iter().copied())?
            {
                // there can be only a single state when contract is UDA
                uda_state = Some(state);
                asset_transition_builder = asset_transition_builder
                    .add_input(opout)
                    .map_err(InternalError::from)?;
            }

            if change_amount > 0 {
                let change_utxo = self._get_change_utxo(
                    &mut change_utxo_option,
                    &mut change_utxo_idx,
                    input_outpoints.clone(),
                    unspents.clone(),
                )?;
                let seal = ExplicitSeal::with(
                    CloseMethod::OpretFirst,
                    RgbTxid::from_str(&change_utxo.txid).unwrap().into(),
                    change_utxo.vout,
                );
                let seal = GraphSeal::from(seal);
                let change = TypedState::Amount(change_amount);
                asset_transition_builder = asset_transition_builder
                    .add_raw_state(assignment_id, seal, change)
                    .map_err(InternalError::from)?;
            };

            let mut beneficiaries: Vec<BuilderSeal<ChainBlindSeal>> = vec![];
            for recipient in transfer_info.recipients.clone() {
                let seal: BuilderSeal<GraphSeal> = match recipient.recipient_data {
                    RecipientData::BlindedUTXO(secret_seal) => BuilderSeal::Concealed(secret_seal),
                    RecipientData::WitnessData {
                        script_buf,
                        blinding,
                        ..
                    } => {
                        let vout = outputs
                            .iter()
                            .position(|o| o.script_pubkey == script_buf)
                            .unwrap() as u32;
                        let graph_seal = if let Some(blinding) = blinding {
                            GraphSeal::with_vout(CloseMethod::OpretFirst, vout, blinding)
                        } else {
                            GraphSeal::new_vout(CloseMethod::OpretFirst, vout)
                        };
                        BuilderSeal::Revealed(graph_seal)
                    }
                };

                beneficiaries.push(seal);
                match transfer_info.asset_iface {
                    AssetIface::RGB20 | AssetIface::RGB25 => {
                        asset_transition_builder = asset_transition_builder
                            .add_raw_state(
                                assignment_id,
                                seal,
                                TypedState::Amount(recipient.amount),
                            )
                            .map_err(InternalError::from)?;
                    }
                    AssetIface::RGB21 => {
                        asset_transition_builder = asset_transition_builder
                            .add_raw_state(assignment_id, seal, uda_state.clone().unwrap())
                            .map_err(InternalError::from)?;
                    }
                }
            }

            let transition = asset_transition_builder
                .complete_transition(contract_id)
                .map_err(InternalError::from)?;
            all_transitions.insert(contract_id, transition);
            asset_beneficiaries.insert(asset_id.clone(), beneficiaries);

            let asset_transfer_dir = transfer_dir.join(&asset_id);
            if asset_transfer_dir.is_dir() {
                fs::remove_dir_all(&asset_transfer_dir)?;
            }
            fs::create_dir_all(&asset_transfer_dir)?;

            // save asset transfer data to file (for send_end)
            let serialized_info =
                serde_json::to_string(&transfer_info).map_err(InternalError::from)?;
            let info_file = asset_transfer_dir.join(TRANSFER_DATA_FILE);
            fs::write(info_file, serialized_info)?;
        }

        let mut contract_inputs = HashMap::<ContractId, Vec<RgbOutpoint>>::new();
        let mut blank_state = HashMap::<ContractId, BTreeMap<Opout, TypedState>>::new();
        for outpoint in prev_outputs {
            for id in runtime.contracts_by_outpoints([outpoint])? {
                contract_inputs.entry(id).or_default().push(outpoint);
                let cid_str = id.to_string();
                if transfer_info_map.contains_key(&cid_str) {
                    continue;
                }
                blank_state
                    .entry(id)
                    .or_default()
                    .extend(runtime.state_for_outpoints(id, [outpoint])?);
            }
        }

        let mut blank_allocations: HashMap<String, u64> = HashMap::new();
        for (cid, opouts) in blank_state {
            let asset_iface = self._get_asset_iface(cid, runtime)?;
            let iface = asset_iface.to_typename();
            let mut blank_builder = runtime.blank_builder(cid, iface.clone())?;
            let mut moved_amount = 0;
            for (opout, state) in opouts {
                if let TypedState::Amount(amt) = &state {
                    moved_amount += amt
                }
                let change_utxo = self._get_change_utxo(
                    &mut change_utxo_option,
                    &mut change_utxo_idx,
                    input_outpoints.clone(),
                    unspents.clone(),
                )?;
                let seal = ExplicitSeal::with(
                    CloseMethod::OpretFirst,
                    RgbTxid::from_str(&change_utxo.txid).unwrap().into(),
                    change_utxo.vout,
                );
                let seal = GraphSeal::from(seal);
                blank_builder = blank_builder
                    .add_input(opout)
                    .map_err(InternalError::from)?
                    .add_raw_state(opout.ty, seal, state)
                    .map_err(InternalError::from)?;
            }
            let blank_transition = blank_builder
                .complete_transition(cid)
                .map_err(InternalError::from)?;
            all_transitions.insert(cid, blank_transition);
            blank_allocations.insert(cid.to_string(), moved_amount);
        }

        for (id, transition) in all_transitions {
            let inputs = contract_inputs.remove(&id).unwrap_or_default();
            for (input, txin) in psbt.inputs.iter_mut().zip(&psbt.unsigned_tx.input) {
                let prevout = txin.previous_output;
                let outpoint = RgbOutpoint::new(prevout.txid.to_byte_array().into(), prevout.vout);
                if inputs.contains(&outpoint) {
                    input
                        .set_rgb_consumer(id, transition.id())
                        .map_err(InternalError::from)?;
                }
            }
            psbt.push_rgb_transition(transition)
                .map_err(InternalError::from)?;
        }

        let bundles = psbt.rgb_bundles().map_err(InternalError::from)?;
        let (opreturn_index, _) = psbt
            .unsigned_tx
            .output
            .iter()
            .enumerate()
            .find(|(_, o)| o.script_pubkey.is_op_return())
            .expect("psbt should have an op_return output");
        let (_, opreturn_output) = psbt
            .outputs
            .iter_mut()
            .enumerate()
            .find(|(i, _)| i == &opreturn_index)
            .unwrap();
        opreturn_output
            .set_opret_host()
            .expect("cannot set opret host");
        psbt.rgb_bundle_to_lnpbp4().map_err(InternalError::from)?;
        let anchor = psbt
            .dbc_conclude(CloseMethod::OpretFirst)
            .map_err(InternalError::from)?;
        let witness_txid = psbt.unsigned_tx.txid();
        runtime.consume_anchor(anchor)?;
        for (id, bundle) in bundles {
            runtime.consume_bundle(id, bundle, witness_txid.to_byte_array().into())?;
        }

        for (asset_id, _transfer_info) in transfer_info_map {
            let asset_transfer_dir = transfer_dir.join(&asset_id);
            let consignment_path = asset_transfer_dir.join(CONSIGNMENT_FILE);
            let contract_id = ContractId::from_str(&asset_id).expect("invalid contract ID");
            let beneficiaries = asset_beneficiaries[&asset_id].clone();
            let mut beneficiaries_with_txid = vec![];
            for beneficiary in beneficiaries {
                let beneficiary_with_txid = match beneficiary {
                    BuilderSeal::Revealed(seal) => BuilderSeal::Revealed(
                        seal.resolve(BpTxid::from_byte_array(witness_txid.to_byte_array())),
                    ),
                    BuilderSeal::Concealed(seal) => BuilderSeal::Concealed(seal),
                };
                beneficiaries_with_txid.push(beneficiary_with_txid);
            }
            let transfer = runtime.transfer(contract_id, beneficiaries_with_txid)?;
            transfer.save(&consignment_path)?;
        }

        // save batch transfer data to file (for send_end)
        let info_contents = InfoBatchTransfer {
            change_utxo_idx,
            blank_allocations,
            donation,
            min_confirmations,
        };
        let serialized_info = serde_json::to_string(&info_contents).map_err(InternalError::from)?;
        let info_file = transfer_dir.join(TRANSFER_DATA_FILE);
        fs::write(info_file, serialized_info)?;

        Ok(())
    }

    fn _post_transfer_data(
        &self,
        recipients: &mut Vec<LocalRecipient>,
        asset_transfer_dir: PathBuf,
        txid: String,
        medias: Vec<Media>,
    ) -> Result<(), Error> {
        let consignment_path = asset_transfer_dir.join(CONSIGNMENT_FILE);
        for recipient in recipients {
            let recipient_id = recipient.recipient_id();
            let mut found_valid = false;
            for transport_endpoint in recipient.transport_endpoints.iter_mut() {
                if transport_endpoint.transport_type != TransportType::JsonRpc
                    || !transport_endpoint.usable
                {
                    debug!(
                        self.logger,
                        "Skipping transport endpoint {:?}", transport_endpoint
                    );
                    continue;
                }
                let proxy_url = transport_endpoint.endpoint.clone();
                debug!(
                    self.logger,
                    "Posting consignment for recipient ID: {recipient_id}"
                );
                let consignment_res = self.rest_client.clone().post_consignment(
                    &proxy_url,
                    recipient_id.clone(),
                    consignment_path.clone(),
                    txid.clone(),
                    recipient.vout,
                )?;
                debug!(
                    self.logger,
                    "Consignment POST response: {:?}", consignment_res
                );

                if let Some(err) = consignment_res.error {
                    if err.code == -101 {
                        return Err(Error::RecipientIDAlreadyUsed)?;
                    }
                    continue;
                } else if consignment_res.result.is_none() {
                    continue;
                } else {
                    for media in &medias {
                        let media_res = self.rest_client.clone().post_media(
                            &proxy_url,
                            media.get_digest(),
                            &media.file_path,
                        )?;
                        debug!(self.logger, "Attachment POST response: {:?}", media_res);
                        if let Some(_err) = media_res.error {
                            return Err(InternalError::Unexpected)?;
                        }
                    }

                    transport_endpoint.used = true;
                    found_valid = true;
                    break;
                }
            }
            if !found_valid {
                return Err(Error::NoValidTransportEndpoint);
            }
        }

        Ok(())
    }

    fn _save_transfers(
        &self,
        txid: String,
        transfer_info_map: BTreeMap<String, InfoAssetTransfer>,
        blank_allocations: HashMap<String, u64>,
        change_utxo_idx: Option<i32>,
        status: TransferStatus,
        min_confirmations: u8,
    ) -> Result<(), Error> {
        let created_at = now().unix_timestamp();
        let expiration = Some(created_at + DURATION_SEND_TRANSFER);

        let batch_transfer = DbBatchTransferActMod {
            txid: ActiveValue::Set(Some(txid)),
            status: ActiveValue::Set(status),
            expiration: ActiveValue::Set(expiration),
            created_at: ActiveValue::Set(created_at),
            min_confirmations: ActiveValue::Set(min_confirmations),
            ..Default::default()
        };
        let batch_transfer_idx = self.database.set_batch_transfer(batch_transfer)?;

        for (asset_id, transfer_info) in transfer_info_map {
            let asset_spend = transfer_info.asset_spend;
            let recipients = transfer_info.recipients;

            let asset_transfer = DbAssetTransferActMod {
                user_driven: ActiveValue::Set(true),
                batch_transfer_idx: ActiveValue::Set(batch_transfer_idx),
                asset_id: ActiveValue::Set(Some(asset_id)),
                ..Default::default()
            };
            let asset_transfer_idx = self.database.set_asset_transfer(asset_transfer)?;

            for (input_idx, amount) in asset_spend.txo_map.clone().into_iter() {
                let db_coloring = DbColoringActMod {
                    txo_idx: ActiveValue::Set(input_idx),
                    asset_transfer_idx: ActiveValue::Set(asset_transfer_idx),
                    r#type: ActiveValue::Set(ColoringType::Input),
                    amount: ActiveValue::Set(amount.to_string()),
                    ..Default::default()
                };
                self.database.set_coloring(db_coloring)?;
            }
            if asset_spend.change_amount > 0 {
                let db_coloring = DbColoringActMod {
                    txo_idx: ActiveValue::Set(change_utxo_idx.unwrap()),
                    asset_transfer_idx: ActiveValue::Set(asset_transfer_idx),
                    r#type: ActiveValue::Set(ColoringType::Change),
                    amount: ActiveValue::Set(asset_spend.change_amount.to_string()),
                    ..Default::default()
                };
                self.database.set_coloring(db_coloring)?;
            }

            for recipient in recipients.clone() {
                let transfer = DbTransferActMod {
                    asset_transfer_idx: ActiveValue::Set(asset_transfer_idx),
                    amount: ActiveValue::Set(recipient.amount.to_string()),
                    incoming: ActiveValue::Set(false),
                    recipient_id: ActiveValue::Set(Some(recipient.recipient_id().clone())),
                    ..Default::default()
                };
                let transfer_idx = self.database.set_transfer(transfer)?;
                for transport_endpoint in recipient.transport_endpoints {
                    self._save_transfer_transport_endpoint(transfer_idx, &transport_endpoint)?;
                }
            }
        }

        for (asset_id, amt) in blank_allocations {
            let asset_transfer = DbAssetTransferActMod {
                user_driven: ActiveValue::Set(false),
                batch_transfer_idx: ActiveValue::Set(batch_transfer_idx),
                asset_id: ActiveValue::Set(Some(asset_id)),
                ..Default::default()
            };
            let asset_transfer_idx = self.database.set_asset_transfer(asset_transfer)?;
            let db_coloring = DbColoringActMod {
                txo_idx: ActiveValue::Set(change_utxo_idx.unwrap()),
                asset_transfer_idx: ActiveValue::Set(asset_transfer_idx),
                r#type: ActiveValue::Set(ColoringType::Change),
                amount: ActiveValue::Set(amt.to_string()),
                ..Default::default()
            };
            self.database.set_coloring(db_coloring)?;
        }

        Ok(())
    }

    fn _get_input_unspents(&self, unspents: &[LocalUnspent]) -> Vec<LocalUnspent> {
        let mut input_unspents = unspents.to_vec();
        input_unspents.retain(|u| {
            !((u.rgb_allocations
                .iter()
                .any(|a| a.incoming && a.status.pending()))
                || (u
                    .rgb_allocations
                    .iter()
                    .any(|a| !a.incoming && a.status.waiting_counterparty())))
        });
        input_unspents
    }

    /// Send RGB assets.
    ///
    /// This calls [`send_begin`](Wallet::send_begin), signs the resulting PSBT and finally calls
    /// [`send_end`](Wallet::send_end).
    ///
    /// A wallet with private keys is required.
    pub fn send(
        &self,
        online: Online,
        recipient_map: HashMap<String, Vec<Recipient>>,
        donation: bool,
        fee_rate: f32,
        min_confirmations: u8,
    ) -> Result<String, Error> {
        info!(self.logger, "Sending to: {:?}...", recipient_map);
        self._check_xprv()?;

        let unsigned_psbt = self.send_begin(
            online.clone(),
            recipient_map,
            donation,
            fee_rate,
            min_confirmations,
            false,
        )?;

        let psbt = self.sign_psbt(unsigned_psbt, None)?;

        self.send_end(online, psbt)
    }

    /// Prepare the PSBT to send RGB assets according to the given recipient map, with the provided
    /// `fee_rate` (in sat/vB).
    ///
    /// The `recipient_map` maps asset IDs to a vector of [`Recipient`]s. When multiple recipients
    /// are provided, a batch transfer will be performed, meaning a single Bitcoin transaction will
    /// be used to move all assets to the respective recipients. Each asset being sent will result
    /// in the creation of a single consignment, which will then be posted to the RGB proxy server
    /// for each of its recipients.
    ///
    /// If `donation` is true, the resulting transaction will be broadcast (by
    /// [`send_end`](Wallet::send_end)) as soon as it's ready, without the need for recipients to
    /// ACK the transfer.
    /// If `donation` is false, all recipients will need to ACK the transfer before the transaction
    /// is broadcast.
    ///
    /// The `min_confirmations` number determines the minimum number of confirmations needed for
    /// the transaction anchoring the transfer for it to be considered final and move (while
    /// refreshing) to the [`TransferStatus::Settled`] status.
    ///
    /// Signing of the returned PSBT needs to be carried out separately. The signed PSBT then needs
    /// to be fed to the [`send_end`](Wallet::send_end) function for broadcasting.
    ///
    /// This doesn't require the wallet to have private keys.
    ///
    /// Returns a PSBT ready to be signed.
    pub fn send_begin(
        &self,
        online: Online,
        recipient_map: HashMap<String, Vec<Recipient>>,
        donation: bool,
        fee_rate: f32,
        min_confirmations: u8,
        exact_expiry: bool,
    ) -> Result<String, Error> {
        info!(self.logger, "Sending (begin) to: {:?}...", recipient_map);
        self._check_online(online)?;
        self._check_fee_rate(fee_rate)?;

        let mut db_data = self.database.get_db_data(false)?;
        self._handle_expired_transfers(&mut db_data, exact_expiry)?;

        let receive_ids: Vec<String> = recipient_map
            .values()
            .flatten()
            .map(|r| r.recipient_id())
            .collect();
        let mut receive_ids_dedup = receive_ids.clone();
        receive_ids_dedup.sort();
        receive_ids_dedup.dedup();
        if receive_ids.len() != receive_ids_dedup.len() {
            return Err(Error::RecipientIDDuplicated);
        }
        let mut hasher = DefaultHasher::new();
        receive_ids.hash(&mut hasher);
        let transfer_dir = self._transfers_dir().join(hasher.finish().to_string());
        if transfer_dir.exists() {
            fs::remove_dir_all(&transfer_dir)?;
        }

        // input selection
        let utxos = self.database.get_unspent_txos(db_data.txos.clone())?;

        let unspents = self.database.get_rgb_allocations(
            utxos,
            Some(db_data.colorings.clone()),
            Some(db_data.batch_transfers.clone()),
            Some(db_data.asset_transfers.clone()),
        )?;

        #[cfg(test)]
        let input_unspents = test::mock_input_unspents(self, &unspents);
        #[cfg(not(test))]
        let input_unspents = self._get_input_unspents(&unspents);

        let mut runtime = self._rgb_runtime()?;
        let mut witness_recipients: Vec<(ScriptBuf, u64)> = vec![];
        let mut recipient_vout = 0;
        let mut transfer_info_map: BTreeMap<String, InfoAssetTransfer> = BTreeMap::new();
        for (asset_id, recipients) in recipient_map {
            self.database.check_asset_exists(asset_id.clone())?;

            let mut local_recipients: Vec<LocalRecipient> = vec![];
            for recipient in recipients.clone() {
                self._check_transport_endpoints(&recipient.transport_endpoints)?;
                if recipient.amount == 0 {
                    return Err(Error::InvalidAmountZero);
                }

                let mut transport_endpoints: Vec<LocalTransportEndpoint> = vec![];
                let mut found_valid = false;
                for endpoint_str in &recipient.transport_endpoints {
                    let transport_endpoint = TransportEndpoint::new(endpoint_str.clone())?;
                    let mut local_transport_endpoint = LocalTransportEndpoint {
                        transport_type: transport_endpoint.transport_type,
                        endpoint: transport_endpoint.endpoint.clone(),
                        used: false,
                        usable: false,
                    };
                    if let Ok(server_info) = self
                        .rest_client
                        .clone()
                        .get_info(&transport_endpoint.endpoint)
                    {
                        if let Some(info) = server_info.result {
                            if info.protocol_version == *PROXY_PROTOCOL_VERSION {
                                local_transport_endpoint.usable = true;
                                found_valid = true;
                            }
                        }
                    };
                    transport_endpoints.push(local_transport_endpoint);
                }

                if !found_valid {
                    return Err(Error::InvalidTransportEndpoints {
                        details: s!("no valid transport endpoints"),
                    });
                }

                let vout = match &recipient.recipient_data {
                    RecipientData::WitnessData {
                        script_buf,
                        amount_sat,
                        ..
                    } => {
                        witness_recipients.push((script_buf.clone(), *amount_sat));
                        let vout = recipient_vout;
                        recipient_vout += 1;
                        Some(vout)
                    }
                    _ => None,
                };

                local_recipients.push(LocalRecipient {
                    recipient_data: recipient.recipient_data,
                    amount: recipient.amount,
                    transport_endpoints,
                    vout,
                })
            }

            let contract_id = ContractId::from_str(&asset_id).expect("invalid contract ID");
            let asset_iface = self._get_asset_iface(contract_id, &runtime)?;
            let amount: u64 = recipients.iter().map(|a| a.amount).sum();
            let asset_spend = self._select_rgb_inputs(
                asset_id.clone(),
                amount,
                input_unspents.clone(),
                Some(db_data.transfers.clone()),
                Some(db_data.asset_transfers.clone()),
                Some(db_data.batch_transfers.clone()),
                Some(db_data.colorings.clone()),
            )?;
            let transfer_info = InfoAssetTransfer {
                recipients: local_recipients.clone(),
                asset_spend,
                asset_iface,
            };
            transfer_info_map.insert(asset_id.clone(), transfer_info);
        }

        // prepare BDK PSBT
        let mut all_inputs: Vec<BdkOutPoint> = transfer_info_map
            .values()
            .cloned()
            .map(|i| i.asset_spend.input_outpoints)
            .collect::<Vec<Vec<BdkOutPoint>>>()
            .concat();
        all_inputs.sort();
        all_inputs.dedup();
        let psbt = self._try_prepare_psbt(
            &input_unspents,
            &mut all_inputs,
            &witness_recipients,
            fee_rate,
        )?;
        let vbytes = psbt.extract_tx().vsize() as f32;
        let updated_fee_rate = ((vbytes + OPRET_VBYTES) / vbytes) * fee_rate;
        let psbt = self._try_prepare_psbt(
            &input_unspents,
            &mut all_inputs,
            &witness_recipients,
            updated_fee_rate,
        )?;
        let mut psbt = PartiallySignedTransaction::from_str(&psbt.to_string()).unwrap();
        let all_inputs: Vec<OutPoint> = all_inputs
            .iter()
            .map(|i| OutPoint {
                txid: Txid::from_str(&i.txid.to_string()).unwrap(),
                vout: i.vout,
            })
            .collect();

        // prepare RGB PSBT
        self._prepare_rgb_psbt(
            &mut psbt,
            all_inputs,
            transfer_info_map.clone(),
            transfer_dir.clone(),
            donation,
            unspents,
            &mut runtime,
            min_confirmations,
        )?;

        // rename transfer directory
        let txid = psbt.clone().extract_tx().txid().to_string();
        let new_transfer_dir = self._transfers_dir().join(txid);
        fs::rename(transfer_dir, new_transfer_dir)?;

        info!(self.logger, "Send (begin) completed");
        Ok(psbt.to_string())
    }

    /// Complete the send operation by saving the PSBT to disk, POSTing consignments to the RGB
    /// proxy server, saving the transfer to DB and broadcasting the provided PSBT, if appropriate.
    ///
    /// The provided PSBT, prepared with the [`send_begin`](Wallet::send_begin) function, needs to
    /// have already been signed.
    ///
    /// This doesn't require the wallet to have private keys.
    ///
    /// Returns the TXID of the signed PSBT that's been saved and optionally broadcast.
    pub fn send_end(&self, online: Online, signed_psbt: String) -> Result<String, Error> {
        info!(self.logger, "Sending (end)...");
        self._check_online(online)?;

        // save signed PSBT
        let psbt = BdkPsbt::from_str(&signed_psbt)?;
        let txid = psbt.clone().extract_tx().txid().to_string();
        let transfer_dir = self._transfers_dir().join(&txid);
        let psbt_out = transfer_dir.join(SIGNED_PSBT_FILE);
        fs::write(psbt_out, psbt.to_string())?;

        // restore transfer data
        let info_file = transfer_dir.join(TRANSFER_DATA_FILE);
        let serialized_info = fs::read_to_string(info_file)?;
        let info_contents: InfoBatchTransfer =
            serde_json::from_str(&serialized_info).map_err(InternalError::from)?;
        let blank_allocations = info_contents.blank_allocations;
        let change_utxo_idx = info_contents.change_utxo_idx;
        let donation = info_contents.donation;
        let mut medias = None;
        let mut tokens = None;
        let mut token_medias = None;
        let mut transfer_info_map: BTreeMap<String, InfoAssetTransfer> = BTreeMap::new();
        for ass_transf_dir in fs::read_dir(transfer_dir)? {
            let asset_transfer_dir = ass_transf_dir?.path();
            if !asset_transfer_dir.is_dir() {
                continue;
            }
            let info_file = asset_transfer_dir.join(TRANSFER_DATA_FILE);
            let serialized_info = fs::read_to_string(info_file)?;
            let mut info_contents: InfoAssetTransfer =
                serde_json::from_str(&serialized_info).map_err(InternalError::from)?;
            let asset_id: String = asset_transfer_dir
                .file_name()
                .expect("valid directory name")
                .to_str()
                .expect("should be possible to convert path to a string")
                .to_string();
            let asset = self.database.get_asset(asset_id.clone())?.unwrap();
            let token = match asset.schema {
                AssetSchema::Uda => {
                    if medias.clone().is_none() {
                        medias = Some(self.database.iter_media()?);
                        tokens = Some(self.database.iter_tokens()?);
                        token_medias = Some(self.database.iter_token_medias()?);
                    }
                    self._get_asset_token(
                        asset.idx,
                        medias.as_ref().unwrap(),
                        tokens.as_ref().unwrap(),
                        token_medias.as_ref().unwrap(),
                    )?
                }
                AssetSchema::Nia | AssetSchema::Cfa => None,
            };

            // post consignment(s) and optional media(s)
            self._post_transfer_data(
                &mut info_contents.recipients,
                asset_transfer_dir,
                txid.clone(),
                self._get_asset_medias(asset.media_idx, token)?,
            )?;

            transfer_info_map.insert(asset_id, info_contents.clone());
        }

        // broadcast PSBT if donation and finally save transfer to DB
        let status = if donation {
            self._broadcast_psbt(psbt)?;
            TransferStatus::WaitingConfirmations
        } else {
            TransferStatus::WaitingCounterparty
        };
        self._save_transfers(
            txid.clone(),
            transfer_info_map,
            blank_allocations,
            change_utxo_idx,
            status,
            info_contents.min_confirmations,
        )?;

        self.update_backup_info(false)?;

        info!(self.logger, "Send (end) completed");
        Ok(txid)
    }

    /// Send bitcoins using the vanilla wallet.
    ///
    /// This calls [`send_btc_begin`](Wallet::send_btc_begin), signs the resulting PSBT and finally
    /// calls [`send_btc_end`](Wallet::send_btc_end).
    ///
    /// A wallet with private keys and [`Online`] data are required.
    pub fn send_btc(
        &self,
        online: Online,
        address: String,
        amount: u64,
        fee_rate: f32,
    ) -> Result<String, Error> {
        info!(self.logger, "Sending BTC...");
        self._check_xprv()?;

        let unsigned_psbt = self.send_btc_begin(online.clone(), address, amount, fee_rate)?;

        let psbt = self.sign_psbt(unsigned_psbt, None)?;

        self.send_btc_end(online, psbt)
    }

    /// Prepare the PSBT to send the specified `amount` of bitcoins (in sats) using the vanilla
    /// wallet to the specified Bitcoin `address` with the specified `fee_rate` (in sat/vB).
    ///
    /// Signing of the returned PSBT needs to be carried out separately. The signed PSBT then needs
    /// to be fed to the [`send_btc_end`](Wallet::send_btc_end) function.
    ///
    /// This doesn't require the wallet to have private keys.
    ///
    /// Returns a PSBT ready to be signed.
    pub fn send_btc_begin(
        &self,
        online: Online,
        address: String,
        amount: u64,
        fee_rate: f32,
    ) -> Result<String, Error> {
        info!(self.logger, "Sending BTC (begin)...");
        self._check_online(online)?;
        self._check_fee_rate(fee_rate)?;

        self._sync_db_txos()?;

        let address = BdkAddress::from_str(&address)?;
        if !address.is_valid_for_network(self._bitcoin_network().into()) {
            return Err(Error::InvalidAddress {
                details: s!("belongs to another network"),
            });
        }

        let unspendable = self._get_unspendable_bdk_outpoints()?;

        let mut tx_builder = self.bdk_wallet.build_tx();
        tx_builder
            .unspendable(unspendable)
            .add_recipient(address.payload.script_pubkey(), amount)
            .fee_rate(FeeRate::from_sat_per_vb(fee_rate));

        let psbt = tx_builder
            .finish()
            .map_err(|e| match e {
                bdk::Error::InsufficientFunds { needed, available } => {
                    Error::InsufficientBitcoins { needed, available }
                }
                bdk::Error::OutputBelowDustLimit(_) => Error::OutputBelowDustLimit,
                _ => Error::from(InternalError::from(e)),
            })?
            .0;

        info!(self.logger, "Send BTC (begin) completed");
        Ok(psbt.to_string())
    }

    /// Broadcast the provided PSBT to send bitcoins using the vanilla wallet.
    ///
    /// The provided PSBT, prepared with the [`send_btc_begin`](Wallet::send_btc_begin) function,
    /// needs to have already been signed.
    ///
    /// This doesn't require the wallet to have private keys.
    ///
    /// Returns the TXID of the broadcasted transaction.
    pub fn send_btc_end(&self, online: Online, signed_psbt: String) -> Result<String, Error> {
        info!(self.logger, "Sending BTC (end)...");
        self._check_online(online)?;

        let signed_psbt = BdkPsbt::from_str(&signed_psbt)?;
        let tx = self._broadcast_psbt(signed_psbt)?;

        info!(self.logger, "Send BTC (end) completed");
        Ok(tx.txid().to_string())
    }
}

pub(crate) mod backup;

#[cfg(test)]
mod test;<|MERGE_RESOLUTION|>--- conflicted
+++ resolved
@@ -3411,16 +3411,9 @@
         name: String,
         details: Option<String>,
         precision: u8,
-<<<<<<< HEAD
         media_file_path: Option<String>,
         attachments_file_paths: Vec<String>,
     ) -> Result<AssetUDA, Error> {
-=======
-        amounts: Vec<u64>,
-        file_path: Option<String>,
-        exact_expiry: bool,
-    ) -> Result<AssetCFA, Error> {
->>>>>>> c71580dd
         info!(
             self.logger,
             "Issuing UDA asset with ticker '{}' name '{}' precision '{}'...",
@@ -3439,7 +3432,7 @@
         let settled = 1;
 
         let mut db_data = self.database.get_db_data(false)?;
-        self._handle_expired_transfers(&mut db_data, exact_expiry)?;
+        self._handle_expired_transfers(&mut db_data)?;
 
         let mut unspents: Vec<LocalUnspent> = self.database.get_rgb_allocations(
             self.database.get_unspent_txos(db_data.txos)?,
@@ -3635,6 +3628,7 @@
         precision: u8,
         amounts: Vec<u64>,
         file_path: Option<String>,
+        exact_expiry: bool,
     ) -> Result<AssetCFA, Error> {
         info!(
             self.logger,
@@ -3648,7 +3642,7 @@
         let settled = self._get_total_issue_amount(&amounts)?;
 
         let mut db_data = self.database.get_db_data(false)?;
-        self._handle_expired_transfers(&mut db_data)?;
+        self._handle_expired_transfers(&mut db_data, exact_expiry)?;
 
         let mut unspents: Vec<LocalUnspent> = self.database.get_rgb_allocations(
             self.database.get_unspent_txos(db_data.txos)?,
